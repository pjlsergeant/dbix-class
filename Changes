Revision history for DBIx::Class

<<<<<<< HEAD
        - populate() now properly reports the dataset slice in case of
          an exception
        - fixed corner case when populate() erroneously falls back to
          create()
=======
        - order_by now can take \[$sql, @bind] as in
          order_by => { -desc => \['colA LIKE ?', 'somestring'] }
        - SQL::Abstract errors are now properly croak()ed with the
          correct trace
>>>>>>> 1ca68535

0.08103 2009-05-26 19:50:00 (UTC)
        - Multiple $resultset -> count/update/delete fixes. Now any
          of these operations will succeed, regardless of the complexity
          of $resultset. distinct, group_by, join, prefetch are all
          supported with expected results
        - Return value of $rs->delete is now the storage return value
          and not 1 as it used to be
        - don't pass SQL functions into GROUP BY
        - Remove MultiDistinctEmulation.pm, effectively deprecating
          { select => { distinct => [ qw/col1 col2/ ] } }
        - Change ->count code to work correctly with DISTINCT (distinct => 1)
          via GROUP BY
        - Removed interpolation of bind vars for as_query - placeholders
          are preserved and nested query bind variables are properly 
          merged in the correct order
        - Refactor DBIx::Class::Storage::DBI::Sybase to automatically 
          load a subclass, namely Microsoft_SQL_Server.pm
          (similar to DBIx::Class::Storage::DBI::ODBC)
        - Refactor InflateColumn::DateTime to allow components to
          circumvent DateTime parsing
        - Support inflation of timestamp datatype
        - Support BLOB and CLOB datatypes on Oracle
        - Storage::DBI::Replicated::Balancer::Random:
          added master_read_weight
        - Storage::DBI::Replicated: storage opts from connect_info,
          connect_info merging to replicants, hashref connect_info support,
          improved trace output, other bug fixes/cleanups
        - distinct => 1 with prefetch now groups by all columns
        - on_connect_do accepts a single string equivalent to a one
          element arrayref (RT#45159)
        - DB2 limit + offset now works correctly
        - Sybase now supports autoinc PKs (RT#40265)
        - Prefetch on joins over duplicate relations now works
          correctly (RT#28451)
        - "timestamp with time zone" columns (for Pg) now get inflated with a
          time zone information preserved
        - MSSQL Top limit-emulation improvements (GROUP BY and subquery support)
        - ResultSetColumn will not lose the joins infered from a parent
          resultset prefetch

0.08102 2009-04-30 08:29:00 (UTC)
        - Fixed two subtle bugs when using columns or select/as
          paired with a join (limited prefetch)
        - Fixed breakage of cdbi tests (RT#45551)
        - Some POD improvements

0.08101 2009-04-27 09:45:00 (UTC)
        - Fix +select, +as, +columns and include_columns being stripped
          by $rs->get_column
        - move load_optional_class from DBIx::Class::Componentised to
          Class::C3::Componentised, bump dependency
        - register_extra_source() now *really* fixed wrt subclassing
        - Added missing POD descriptions (RT#45195)
        - Fix insert() to not store_column() every present object column
        - Multiple Makefile.PL fixes

0.08100 2009-04-19 11:39:35 (UTC)
        - Todo out the register_extra_source test until after shipping

0.08099_08 2009-03-30 00:00:00 (UTC)
        - Fixed taint mode with load_namespaces
        - Putting IC::DateTime locale, timezone or floating_tz_ok attributes into
          extra => {} has been deprecated. The new way is to put these things
          directly into the columns definition
        - Switched MI code to MRO::Compat
        - Document db-side default_value caveats
        - Search_like() now warns to indicate deprecation in 0.09.
        - TxnScopeGuard left experimental state

0.08099_07 2009-02-27 02:00:00 (UTC)
        - multi-create using find_or_create rather than _related for post-insert
        - fix get_inflated_columns to check has_column_loaded
        - Add DBIC_MULTICREATE_DEBUG env var (undocumented, quasi-internal)
        - Fix up multi-create to:
          - correctly propagate columns loaded during multi-insert of rels
          - not try and insert things tagged on via new_related unless required
        - Possible to set locale in IC::DateTime extra => {} config
        - Calling the accessor of a belongs_to when the foreign_key
          was NULL and the row was not stored would unexpectedly fail 
        - Split sql statements for deploy only if SQLT::Producer returned a scalar
          containing all statements to be executed
        - Add as_query() for ResultSet and ResultSetColumn. This makes subqueries
          possible. See the Cookbook for details.
        - Massive rewrite of Ordered to properly handle position constraints and
          to make it more matpath-friendly
        - deploy_statements called ddl_filename with the $version and $dir arguments
          in the wrong order.
        - columns/+columns attributes now support { as => select } hahsrefs
        - support for views both in DBIC and via deploy() in SQLT

0.08099_06 2009-01-23 07:30:00 (UTC)
        - Allow a scalarref to be supplied to the 'from' resultset attribute
        - Classes submitted as result_class for a resultsource are now
          automatically loaded via ensure_loaded()
        - 'result_class' resultset attribute, identical to result_class()
        - add 'undef_on_null_fk' option for relationship accessors of type 'single'.
          This will prevent DBIC from querying the database if one or more of
          the key columns IS NULL
        - for 'belongs_to' rels, 'undef_on_null_fk' defaults to true.
        - fixed scope unaware last_insert_id fetching for MSSQL
          (http://msdn.microsoft.com/en-us/library/ms190315.aspx)
        - an sqlt_deploy_hook can now be shared between result sources using
          a configurable callback trigger
        - new order_by => { -desc => 'colname' } syntax supported
        - PG array datatype supported
        - insert should use store_column, not set_column to avoid marking
          clean just-stored values as dirty. New test for this 
        - regression test for source_name 

0.08099_05 2008-10-30 21:30:00 (UTC)
        - Rewrite of Storage::DBI::connect_info(), extended with an
          additional argument format type
        - InflateColumn::DateTime: add warning about floating timezone
        - InflateColumn::DateTime: possible to enforce/skip inflation
        - delete throws exception if passed arguments to prevent drunken mishaps.
        - Fix storage to copy scalar conds before regexping to avoid
          trying to modify a constant in odd edge cases
        - Related resultsets on uninserted objects are now empty
        - Fixed up related resultsets and multi-create
        - Fixed superfluous connection in ODBC::_rebless
        - Fixed undef PK for first insert in ODBC::Microsoft_SQL_Server
        - Added virtual method to Versioned so a user can create upgrade 
          path across multiple versions (jgoulah)
        - Better (and marginally faster) implementation of the HashRefInflator
          hash construction algorithm
        - Allow explicit specification of ON DELETE/ON UPDATE constraints
          when using the SQLT parser

0.08099_04 2008-07-24 01:00:00
        - Functionality to storage to enable a sub to be run without FK checks
        - Fixed $schema->clone bug which caused clone and source to share 
          internal hash refs
        - Added register_extra_source methods for additional sources
        - Added datetime_undef_if_invalid for InflateColumn::DateTime to
          return undef on invalid date/time values
        - Added search_related_rs method to ResultSet
        - add a make_column_dirty method to Row to force updates
        - throw a clear exception when user tries multi-has_many prefetch
        - SQLT parser prefixes index names with ${table}_idx_ to avoid clashes
        - mark ResultSetManager as deprecated and undocument it
        - pod fix (RT #32988)
        - add Test::Exception to test requirements (RT #34256)
        - make ash's build_requires/META.yml fixes work better
        - is_deferable support on relations used by the SQL::Translator
          parser
        - Refactored DBIx::Class::Schema::Versioned
        - Syntax errors from resultset components are now reported correctly
        - sqltargs respected correctly in deploy et al.
        - Added support for savepoints, and using them automatically in
          nested transactions if auto_savepoint is set in connect_info.
        - Changed naming scheme for constraints and keys in the sqlt parser;
          names should now be consistent and collision-free.
        - Improve handling of explicit key attr in ResultSet::find
        - Add warnings for non-unique ResultSet::find queries
        - Changed Storage::DBI::Replication to Storage::DBI::Replicated and
          refactored support.
        - By default now deploy/diff et al. will ignore constraint and index 
          names
        - Add ResultSet::_is_deterministic_value, make new_result filter the
          values passed to new to drop values that would generate invalid SQL.
        - Use Sub::Name to name closures before installing them. Fixes 
          incompatibility with Moose method modifiers on generated methods.

0.08010 2008-03-01 10:30
        - Fix t/94versioning.t so it passes with latest SQL::Translator

0.08009 2008-01-20 13:30
        - Made search_rs smarter about when to preserve the cache to fix
          mm prefetch usage
        - Added Storage::DBI subclass for MSSQL over ODBC. 
        - Added freeze, thaw and dclone methods to Schema so that thawed
          objects will get re-attached to the schema.
        - Moved dbicadmin to JSON::Any wrapped JSON.pm for a sane API
          (also fixes RT #32393)
        - introduced DBIx::Class::set_inflated_columns
        - DBIx::Class::Row::copy uses set_inflated_columns

0.08008 2007-11-16 14:30:00
        - Fixed join merging bug (test from Zby)
        - When adding relationships, it will throw an exception if you get the
          foreign and self parts the wrong way round in the condition
        - ResultSetColumn::func() now returns all results if called in list
          context; this makes things like func('DISTINCT') work as expected
        - Many-to-many relationships now warn if the utility methods would 
          clash
        - InflateColumn::DateTime now accepts an extra parameter of timezone
          to set timezone on the DT object (thanks Sergio Salvi)
        - Added sqlt_deploy_hook to result classes so that indexes can be 
          added.
        - Added startup checks to warn loudly if we appear to be running on 
          RedHat systems from perl-5.8.8-10 and up that have the bless/overload
          patch applied (badly) which causes 2x -> 100x performance penalty.
          (Jon Schutz)
        - ResultSource::reverse_relationship_info can distinguish between 
          sources using the same table
        - Row::insert will now not fall over if passed duplicate related objects
        - Row::copy will not fall over if you have two relationships to the 
          same source with a unique constraint on it

0.08007 2007-09-04 19:36:00
        - patch for Oracle datetime inflation (abram@arin.net)
        - added on_disconnect_do
        - on_connect_do and on_disconnect_do take coderefs and arrayrefs

0.08006 2007-08-12 15:12:00
        - Move to using Class::C3::Componentised
        - Remove warn statement from DBIx::Class::Row

0.08005 2007-08-06 
        - add timestamp fix re rt.cpan 26978 - no test yet but change
          clearly should cause no regressions
        - provide alias for related_resultset via local() so it's set
          correctly at resultset construction time (fixes RestrictWithObject)
        - fixes bind params in debug statements
          (original test from abraxxa)
        - fixed storage->connected fork bug
          (test and fix from Radu Greab)
        - add 1; to AccessorGroup.pm for stuff that still uses it
        - refactor Statistics to create debugging filehandle to fix bug with
          closed STDERR, update docs and modify Versioned to use Statistics
          (original fix from diz)

0.08004 2007-08-06 19:00:00
        - fix storage connect code to not trigger bug via auto-viv 
          (test from aherzog)
        - fixup cursor_class to be an 'inherited' attr for per-package defaults
        - add default_resultset_attributes entry to Schema
        - optimisation in DBI::Cursor to check software_limit before falling
          back to base Cursor->all
        - fix bug with create_multi not inserting non-storage objects
          (test and fix from davinchi)
        - DBIx::Class::AccessorGroup made empty subclass of
          Class::Accessor::Grouped
        - fixed an ugly bug regarding $dbh->{AutoCommit} and transactions
        - ensure_class_loaded handles non-classnames better.
        - non-destructive hashref handling for connect_info options
        - count no longer returns negative values after slice
          (report and test from JOHANL)
        - rebless before building datetime_parser
          (patch from mattlaw / Matt Lawrence)

0.08003 2007-07-14 18:01:00
        - improved populate bulk_insert mode
        - fixed up multi_create to be more intelligent about PK<->PK rels
        - fix many-many rels to not use set_columns
        - Unmarked deploy as experimental since it isn't anymore
        - Removed Cwd dep since it's not required and causes problems
          with debian packaging
        - Patch to fix ? in data for NoBindVars (from Tom Hukins)
        - Restored mk_classaccessor method for compatibility
        - Fixed group_by problem with oracle limit syntax
        - Fixed attr merging problem
        - Fixed $rs->get_column w/prefetch  problem

0.08002 2007-06-20 06:10:00
        - add scope guard to Row::insert to ensure rollback gets called
        - more heuristics in Row::insert to try and get insert order right
        - eliminate vestigial code in PK::Auto
        - more expressive DBI errors
        - soften errors during deploy
        - ensure_connected before txn_begin to catch stomping on transaction
          depth
        - new method "rethrow" for our exception objects

0.08001 2007-06-17 21:21:02
        - Cleaned up on_connect handling for versioned
        - removed DateTime use line from multi_create test
        - hid DBIx::ContextualFetch::st override in CDBICompat

0.08000 2007-06-17 18:06:12
        - Fixed DBIC_TRACE debug filehandles to set ->autoflush(1)
        - Fixed circular dbh<->storage in HandleError with weakref

0.07999_06 2007-06-13 04:45:00
        - tweaked Row.pm to make last_insert_id take multiple column names
        - Fixed DBIC::Storage::DBI::Cursor::DESTROY bug that was
          messing up exception handling
        - added exception objects to eliminate stacktrace/Carp::Clan
          output redundancy
        - setting $ENV{DBIC_TRACE} defaults stacktrace on.
        - added stacktrace option to Schema, makes throw_exception
          use "confess"
        - make database handles use throw_exception by default
        - make database handles supplied by a coderef use our
          standard HandleError/RaiseError/PrintError
        - add "unsafe" connect_info option to suppress our setting
          of HandleError/RaiseError/PrintError
        - removed several redundant evals whose sole purpose was to
          provide extra debugging info
        - fixed page-within-page bug (reported by nilsonsfj)
        - fixed rare bug when database is disconnected inbetween
          "$dbh->prepare_cached" and "$sth->execute"

0.07999_05 2007-06-07 23:00:00
        - Made source_name rw in ResultSource
        - Fixed up SQL::Translator test/runtime dependencies
        - Fixed t/60core.t in the absence of DateTime::Format::MySQL
        - Test cleanup and doc note (ribasushi)

0.07999_04 2007-06-01 14:04:00
        - pulled in Replication storage from branch and marked EXPERIMENTAL
        - fixup to ensure join always LEFT after first LEFT join depthwise
        - converted the vendor tests to use schema objects intead of schema
          classes, made cleaned more reliable with END blocks
        - versioning support via DBIx::Class::Schema::Versioned
        - find/next now return undef rather than () on fail from Bernhard Graf
        - rewritten collapse_result to fix prefetch
        - moved populate to resultset
        - added support for creation of related rows via insert and populate
        - transaction support more robust now in the face of varying AutoCommit
          and manual txn_begin usage
        - unbreak back-compat for Row/ResultSet->new_result
        - Added Oracle/WhereJoins.pm for Oracle >= 8 to support
          Oracle <= 9i, and provide Oracle with a better join method for
          later versions.  (I use the term better loosely.)
        - The SQL::T parser class now respects a relationship attribute of
          is_foreign_key_constrain to allow explicit control over wether or
          not a foreign constraint is needed
        - resultset_class/result_class now (again) auto loads the specified
          class; requires Class::Accessor::Grouped 0.05002+
        - added get_inflated_columns to Row
        - %colinfo accessor and inflate_column now work together
        - More documentation updates
        - Error messages from ->deploy made more informative
        - connect_info will now always return the arguments it was
          originally given
        - A few small efficiency improvements for load_classes
          and compose_namespace

0.07006 2007-04-17 23:18:00
        - Lots of documentation updates
        - deploy now takes an optional 'source_names' parameter (dec)
        - Quoting for for columns_info_for
        - RT#25683 fixed (multiple open sths on DBD::Sybase)
        - CDBI compat infers has_many from has_a (Schwern)
        - Fix ddl_filename transformation (Carl Vincent)

0.07999_02 2007-01-25 20:11:00
        - add support for binding BYTEA and similar parameters (w/Pg impl)
        - add support to Ordered for multiple ordering columns
        - mark DB.pm and compose_connection as deprecated
        - switch tests to compose_namespace
        - ResultClass::HashRefInflator added
        - Changed row and rs objects to not have direct handle to a source,
          instead a (schema,source_name) tuple of type ResultSourceHandle

0.07005 2007-01-10 18:36:00
        - fixup changes file
        - remove erroneous .orig files - oops

0.07004 2007-01-09 21:52:00
        - fix find_related-based queries to correctly grep the unique key
        - fix InflateColumn to inflate/deflate all refs but scalar refs

0.07003 2006-11-16 11:52:00
        - fix for rt.cpan.org #22740 (use $^X instead of hardcoded "perl")
        - Tweaks to resultset to allow inflate_result to return an array
        - Fix UTF8Columns to work under Perl <= 5.8.0
        - Fix up new_result in ResultSet to avoid alias-related bugs
        - Made new/update/find handle 'single' rel accessor correctly
        - Fix NoBindVars to be safer and handle non-true bind values
        - Don't blow up if columns_info_for returns useless results
        - Documentation updates

0.07999_01 2006-10-05 21:00:00
        - add connect_info option "disable_statement_caching"
        - create insert_bulk using execute_array, populate uses it
        - added DBIx::Class::Schema::load_namespaces, alternative to
          load_classes
        - added source_info method for source-level metadata (kinda like
          column_info)
        - Some of ::Storage::DBI's code/docs moved to ::Storage
        - DBIx::Class::Schema::txn_do code moved to ::Storage
        - Storage::DBI now uses exceptions instead of ->ping/->{Active} checks
        - Storage exceptions are thrown via the schema class's throw_exception
        - DBIx::Class::Schema::throw_exception's behavior can be modified via
          ->exception_action
        - columns_info_for is deprecated, and no longer runs automatically.
          You can make it work like before via
          __PACKAGE__->column_info_from_storage(1) for now
        - Replaced DBIx::Class::AccessorGroup and Class::Data::Accessor with
          Class::Accessor::Grouped. Only user noticible change is to
          table_class on ResultSourceProxy::Table (i.e. table objects in
          schemas) and, resultset_class and result_class in ResultSource.
          These accessors no longer automatically require the classes when
          set.

0.07002 2006-09-14 21:17:32
        - fix quote tests for recent versions of SQLite
        - added reference implementation of Manual::Example
        - backported column_info_from_storage accessor from -current, but
        - fixed inflate_datetime.t tests/stringify under older Test::More
        - minor fixes for many-to-many relationship helpers
        - cleared up Relationship docs, and fixed some typos
        - use ref instead of eval to check limit syntax (to avoid issues with
          Devel::StackTrace)
        - update ResultSet::_cond_for_update_delete to handle more complicated
          queries
        - bugfix to Oracle columns_info_for
        - remove_columns now deletes columns from _columns

0.07001 2006-08-18 19:55:00
        - add directory argument to deploy()
        - support default aliases in many_to_many accessors.
        - support for relationship attributes in many_to_many accessors.
        - stop search_rs being destructive to attrs
        - better error reporting when loading components
        - UTF8Columns changed to use "utf8" instead of "Encode"
        - restore automatic aliasing in ResultSet::find() on nonunique queries
        - allow aliases in ResultSet::find() queries (in cases of relationships
          with prefetch)
        - pass $attrs to find from update_or_create so a specific key can be
          provided
        - remove anonymous blesses to avoid major speed hit on Fedora Core 5's
          Perl and possibly others; for more information see:
          https://bugzilla.redhat.com/bugzilla/show_bug.cgi?id=196836
        - fix a pathological prefetch case
        - table case fix for Oracle in columns_info_for
        - stopped search_rs deleting attributes from passed hash

0.07000 2006-07-23 02:30:00
        - supress warnings for possibly non-unique queries, since
          _is_unique_query doesn't infer properly in all cases
        - skip empty queries to eliminate spurious warnings on ->deploy
        - fixups to ORDER BY, tweaks to deepen some copies in ResultSet
        - fixup for RowNum limit syntax with functions

0.06999_07 2006-07-12 20:58:05
        - fix issue with from attr copying introduced in last release

0.06999_06 2006-07-12 17:16:55
        - documentation for new storage options, fix S::A::L hanging on to $dbh
        - substantial refactor of search_related code to fix alias numbering
        - don't generate partial unique keys in ResultSet::find() when a table
          has more than one unique constraint which share a column and only one
          is satisfied
        - cleanup UTF8Columns and make more efficient
        - rename DBIX_CLASS_STORAGE_DBI_DEBUG to DBIC_TRACE (with compat)
        - rename _parent_rs to _parent_source in ResultSet
        - new FAQ.pod!

0.06999_05 2006-07-04 14:40:01
        - fix issue with incorrect $rs->{attrs}{alias}
        - fix subclassing issue with source_name
        - tweak quotes test to output text on failure
        - fix Schema->txn_do to not fail as a classmethod

0.06999_04 2006-06-29 20:18:47
        - disable cdbi-t/02-Film.t warning tests under AS perl
        - fixups to MySQL tests (aka "work round mysql being retarded")
        - compat tweaks for Storage debug logging

0.06999_03 2006-06-26 21:04:44
        - various documentation improvements
        - fixes to pass test suite on Windows
        - rewrote and cleaned up SQL::Translator tests
        - changed relationship helpers to only call ensure_class_loaded when the
          join condition is inferred
        - rewrote many_to_many implementation, now provides helpers for adding
          and deleting objects without dealing with the link table
        - reworked InflateColumn implementation to lazily deflate where
          possible; now handles passing an inflated object to new()
        - changed join merging to not create a rel_2 alias when adding a join
          that already exists in a parent resultset
        - Storage::DBI::deployment_statements now calls ensure_connected
          if it isn't passed a type
        - fixed Componentized::ensure_class_loaded
        - InflateColumn::DateTime supports date as well as datetime
        - split Storage::DBI::MSSQL into MSSQL and Sybase::MSSQL
        - fixed wrong debugging hook call in Storage::DBI
        - set connect_info properly before setting any ->sql_maker things

0.06999_02 2006-06-09 23:58:33
        - Fixed up POD::Coverage tests, filled in some POD holes
        - Added a warning for incorrect component order in load_components
        - Fixed resultset bugs to do with related searches
        - added code and tests for Componentized::ensure_class_found and
          load_optional_class
        - NoBindVars + Sybase + MSSQL stuff
        - only rebless S::DBI if it is still S::DBI and not a subclass
        - Added `use' statement for DBD::Pg in Storage::DBI::Pg
        - stopped test relying on order of unordered search
        - bugfix for join-types in nested joins using the from attribute
        - obscure prefetch problem fixed
        - tightened up deep search_related
        - Fixed 'DBIx/Class/DB.pm did not return a true value' error
        - Revert change to test for deprecated find usage and swallow warnings
        - Slight wording change to new_related() POD
        - new specific test for connect_info coderefs
        - POD clarification and content bugfixing + a few code formatting fixes
        - POD::Coverage additions
        - fixed debugfh
        - Fix column_info stomping

0.06999_01 2006-05-28 17:19:30
        - add automatic naming of unique constraints
        - marked DB.pm as deprecated and noted it will be removed by 1.0
        - add ResultSetColumn
        - refactor ResultSet code to resolve attrs as late as possible
        - merge prefetch attrs into join attrs
        - add +select and +as attributes to ResultSet
        - added InflateColumn::DateTime component
        - refactor debugging to allow for profiling using Storage::Statistics
        - removed Data::UUID from deps, made other optionals required
        - modified SQLT parser to skip dupe table names
        - added remove_column(s) to ResultSource/ResultSourceProxy
        - added add_column alias to ResultSourceProxy
        - added source_name to ResultSource
        - load_classes now uses source_name and sets it if necessary
        - add update_or_create_related to Relationship::Base
        - add find_or_new to ResultSet/ResultSetProxy and find_or_new_related
          to Relationship::Base
        - add accessors for unique constraint names and coulums to
          ResultSource/ResultSourceProxy
        - rework ResultSet::find() to search unique constraints
        - CDBICompat: modify retrieve to fix column casing when ColumnCase is
          loaded
        - CDBICompat: override find_or_create to fix column casing when
          ColumnCase is loaded
        - reorganized and simplified tests
        - added Ordered
        - added the ability to set on_connect_do and the various sql_maker
          options as part of Storage::DBI's connect_info.

0.06003 2006-05-19 15:37:30
        - make find_or_create_related check defined() instead of truth
        - don't unnecessarily fetch rels for cascade_update
        - don't set_columns explicitly in update_or_create; instead use
          update($hashref) so InflateColumn works
        - fix for has_many prefetch with 0 related rows
        - make limit error if rows => 0
        - added memory cycle tests and a long-needed weaken call

0.06002 2006-04-20 00:42:41
        - fix set_from_related to accept undef
        - fix to Dumper-induced hash iteration bug
        - fix to copy() with non-composed resultsource
        - fix to ->search without args to clone rs but maintain cache
        - grab $self->dbh once per function in Storage::DBI
        - nuke ResultSource caching of ->resultset for consistency reasons
        - fix for -and conditions when updating or deleting on a ResultSet

0.06001
        - Added fix for quoting with single table
        - Substantial fixes and improvements to deploy
        - slice now uses search directly
        - fixes for update() on resultset
        - bugfix to Cursor to avoid error during DESTROY
        - transaction DBI operations now in debug trace output

0.06000 2006-03-25 18:03:46
        - Lots of documentation improvements
        - Minor tweak to related_resultset to prevent it storing a searched rs
        - Fixup to columns_info_for when database returns type(size)
        - Made do_txn respect void context (on the off-chance somebody cares)
        - Fix exception text for nonexistent key in ResultSet::find()

0.05999_04 2006-03-18 19:20:49
        - Fix for delete on full-table resultsets
        - Removed caching on count() and added _count for pager()
        - ->connection does nothing if ->storage defined and no args
          (and hence ->connect acts like ->clone under the same conditions)
        - Storage::DBI throws better exception if no connect info
        - columns_info_for made more robust / informative
        - ithreads compat added, fork compat improved
        - weaken result_source in all resultsets
        - Make pg seq extractor less sensitive.

0.05999_03 2006-03-14 01:58:10
        - has_many prefetch fixes
        - deploy now adds drop statements before creates
        - deploy outputs debugging statements if DBIX_CLASS_STORAGE_DBI_DEBUG
            is set

0.05999_02 2006-03-10 13:31:37
        - remove test dep on YAML
        - additional speed tweaks for C3
        - allow scalarefs passed to order_by to go straight through to SQL
        - renamed insert_or_update to update_or_insert (with compat alias)
        - hidden lots of packages from the PAUSE Indexer

0.05999_01 2006-03-09 18:31:44
        - renamed cols attribute to columns (cols still supported)
        - added has_column_loaded to Row
        - Storage::DBI connect_info supports coderef returning dbh as 1st arg
        - load_components() doesn't prepend base when comp. prefixed with +
        - $schema->deploy
        - HAVING support
        - prefetch for has_many
        - cache attr for resultsets
        - PK::Auto::* no longer required since Storage::DBI::* handle auto-inc
        - minor tweak to tests for join edge case
        - added cascade_copy relationship attribute
          (sponsored by Airspace Software, http://www.airspace.co.uk/)
        - clean up set_from_related
        - made copy() automatically null out auto-inc columns
        - added txn_do() method to Schema, which allows a coderef to be
          executed atomically

0.05007 2006-02-24 00:59:00
        - tweak to Componentised for Class::C3 0.11
        - fixes for auto-inc under MSSQL

0.05006 2006-02-17 15:32:40
        - storage fix for fork() and workaround for Apache::DBI
        - made update(\%hash) work on row as well as rs
        - another fix for count with scalar group_by
        - remove dependency on Module::Find in 40resultsetmanager.t (RT #17598)

0.05005 2006-02-13 21:24:51
        - remove build dependency on version.pm

0.05004 2006-02-13 20:59:00
        - allow specification of related columns via cols attr when primary
          keys of the related table are not fetched
        - fix count for group_by as scalar
        - add horrific fix to make Oracle's retarded limit syntax work
        - remove Carp require
        - changed UUIDColumns to use new UUIDMaker classes for uuid creation
        using whatever module may be available

0.05003 2006-02-08 17:50:20
        - add component_class accessors and use them for *_class
        - small fixes to Serialize and ResultSetManager
        - rollback on disconnect, and disconnect on DESTROY

0.05002 2006-02-06 12:12:03
        - Added recommends for Class::Inspector
        - Added skip_all to t/40resultsetmanager.t if no Class::Inspector
        available

0.05001 2006-02-05 15:28:10
        - debug output now prints NULL for undef params
        - multi-step prefetch along the same rel (e.g. for trees) now works
        - added multi-join (join => [ 'foo', 'foo' ]), aliases second to foo_2
        - hack PK::Auto::Pg for "table" names referencing a schema
        - find() with attributes works
        - added experimental Serialize and ResultSetManager components
        - added code attribute recording to DBIx::Class
        - fix to find() for complex resultsets
        - added of $storage->debugcb(sub { ... })
        - added $source->resultset_attributes accessor
        - added include_columns rs attr

0.05000 2006-02-01 16:48:30
        - assorted doc fixes
        - remove ObjectCache, not yet working in 0.05
        - let many_to_many rels have attrs
        - fix ID method in PK.pm to be saner for new internals
        - fix t/30dbicplain.t to use ::Schema instead of
          Catalyst::Model::DBIC::Plain

0.04999_06 2006-01-28 21:20:32
        - fix Storage/DBI (tried to load deprecated ::Exception component)

0.04999_05 2006-01-28 20:13:52
        - count will now work for grouped resultsets
        - added accessor => option to column_info to specify accessor name
        - added $schema->populate to load test data (similar to AR fixtures)
        - removed cdbi-t dependencies, only run tests if installed
        - Removed DBIx::Class::Exception
        - unified throw_exception stuff, using Carp::Clan
        - report query when sth generation fails.
        - multi-step prefetch!
        - inheritance fixes
        - test tweaks

0.04999_04 2006-01-24 21:48:21
        - more documentation improvements
        - add columns_info_for for vendor-specific column info (Zbigniew
        Lukasiak)
        - add SQL::Translator::Producer for DBIx::Class table classes (Jess
        Robinson)
        - add unique constraint declaration (Daniel Westermann-Clark)
        - add new update_or_create method (Daniel Westermann-Clark)
        - rename ResultSetInstance class to ResultSetProxy, ResultSourceInstance
          to ResultSourceProxy, and TableInstance to ResultSourceProxy::Table
        - minor fixes to UUIDColumns
        - add debugfh method and ENV magic for tracing SQL (Nigel Metheringham)

0.04999_03 2006-01-20 06:05:27
        - imported Jess Robinson's SQL::Translator::Parser::DBIx::Class
        - lots of internals cleanup to eliminate result_source_instance
        requirement
        - added register_column and register_relationship class APIs
        - made Storage::DBI use prepare_cached safely (thanks to Tim Bunce)
        - many documentation improvements (thanks guys!)
        - added ->connection, ->connect, ->register_source and ->clone schema
        methods
        - Use croak instead of die for user errors.

0.04999_02 2006-01-14 07:17:35
        - Schema is now self-contained; no requirement for co-operation
        - add_relationship, relationships, relationship_info, has_relationship
        - relationship handling on ResultSource
        - all table handling now in Table.pm / ResultSource.pm
        - added GROUP BY and DISTINCT support
        - hacked around SQL::Abstract::Limit some more in DBIC::SQL::Abstract
          (this may have fixed complex quoting)
        - moved inflation to inflate_result in Row.pm
        - added $rs->search_related
        - split compose_namespace out of compose_connection in Schema
        - ResultSet now handles find
        - various *_related methods are now ->search_related->*
        - added new_result to ResultSet

0.04999_01 2005-12-27 03:33:42
        - search and related methods moved to ResultSet
        - select and as added to ResultSet attrs
        - added DBIx::Class::Table and TableInstance for table-per-class
        - added DBIx::Class::ResultSetInstance which handles proxying
          search etc. as a superclass of DBIx::Class::DB
        - assorted test and code cleanup work

0.04001 2005-12-13 22:00:00
        - Fix so set_inflated_column calls set_column
        - Syntax errors in relationship classes are now reported
        - Better error detection in set_primary_key and columns methods
        - Documentation improvements
        - Better transaction support with txn_* methods
        - belongs_to now works when $cond is a string
        - PK::Auto::Pg updated, only tries primary keys instead of all cols

0.04 2005-11-26
        - Moved get_simple and set_simple into AccessorGroup
        - Made 'new' die if given invalid columns
        - Added has_column and column_info to Table.pm
        - Refactored away from direct use of _columns and _primaries
        - Switched from NEXT to Class::C3

0.03004
        - Added an || '' to the CDBICompat stringify to avoid null warnings
        - Updated name section for manual pods
0.03003 2005-11-03 17:00:00
        - POD fixes.
        - Changed use to require in Relationship/Base to avoid import.

0.03002 2005-10-20 22:35:00
        - Minor bugfix to new (Row.pm)
        - Schema doesn't die if it can't load a class (Schema.pm)
        - New UUID columns plugin (UUIDColumns.pm)
        - Documentation improvements.

0.03001 2005-09-23 14:00:00
        - Fixes to relationship helpers
        - IMPORTANT: prefetch/schema combination bug fix

0.03    2005-09-19 19:35:00
        - Paging support
        - Join support on search
        - Prefetch support on search

0.02    2005-08-12 18:00:00
        - Test fixes.
        - Performance improvements.
        - Oracle primary key support.
        - MS-SQL primary key support.
        - SQL::Abstract::Limit integration for database-agnostic limiting.

0.01    2005-08-08 17:10:00
        - initial release
<|MERGE_RESOLUTION|>--- conflicted
+++ resolved
@@ -1,16 +1,17 @@
 Revision history for DBIx::Class
 
-<<<<<<< HEAD
+        - order_by now can take \[$sql, @bind] as in
+          order_by => { -desc => \['colA LIKE ?', 'somestring'] }
+        - SQL::Abstract errors are now properly croak()ed with the
+          correct trace
         - populate() now properly reports the dataset slice in case of
           an exception
         - fixed corner case when populate() erroneously falls back to
           create()
-=======
         - order_by now can take \[$sql, @bind] as in
           order_by => { -desc => \['colA LIKE ?', 'somestring'] }
         - SQL::Abstract errors are now properly croak()ed with the
           correct trace
->>>>>>> 1ca68535
 
 0.08103 2009-05-26 19:50:00 (UTC)
         - Multiple $resultset -> count/update/delete fixes. Now any
