--- conflicted
+++ resolved
@@ -1,6 +1,5 @@
 Revision history for DBIx::Class
 
-<<<<<<< HEAD
 0.07999_01 2006-10-05 21:00:00
         - add connect_info option "disable_statement_caching"
         - create insert_bulk using execute_array, populate uses it
@@ -24,11 +23,8 @@
           These accessors no longer automatically require the classes when
           set.
 
-0.07003 2006-XX-XX XX:XX:XX
-=======
 0.07003 2006-11-16 11:52:00
         - fix for rt.cpan.org #22740 (use $^X instead of hardcoded "perl")
->>>>>>> a693b319
         - Tweaks to resultset to allow inflate_result to return an array
         - Fix UTF8Columns to work under Perl <= 5.8.0
         - Fix up new_result in ResultSet to avoid alias-related bugs
