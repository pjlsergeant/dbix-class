--- conflicted
+++ resolved
@@ -1,6 +1,5 @@
 Revision history for DBIx::Class
 
-<<<<<<< HEAD
         - mark DB.pm and compose_connection as deprecated
         - switch tests to compose_namespace
 
@@ -26,9 +25,9 @@
           schemas) and, resultset_class and result_class in ResultSource. 
           These accessors no longer automatically require the classes when
           set.
-=======
+
+0.07004
         - fix find_related-based queries to correctly grep the unique key
->>>>>>> d0ed3b55
 
 0.07003 2006-11-16 11:52:00
         - fix for rt.cpan.org #22740 (use $^X instead of hardcoded "perl")
