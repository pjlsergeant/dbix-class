--- conflicted
+++ resolved
@@ -1,6 +1,5 @@
 Revision history for DBIx::Class
 
-<<<<<<< HEAD
         - versioning support via DBIx::Class::Schema::Versioned
         - rewritten collapse_result to fix prefetch
         - moved populate to resultset
@@ -18,14 +17,12 @@
         - added 97result_class.t test, failing ATM
         - added get_inflated_columns to Row
         - %colinfo accessor and inflate_column now work together
-=======
         - More documentation updates
         - Error messages from ->deploy made more informative
         - connect_info will now always return the arguments it was
           originally given
         - A few small efficiency improvements for load_classes
           and compose_namespace
->>>>>>> 42d96e77
 
 0.07006 2007-04-17 23:18:00
         - Lots of documentation updates
