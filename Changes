Revision history for DBIx::Class

<<<<<<< HEAD
        - minor tweak to tests for join edge case
        - added cascade_copy relationship attribute
          (sponsored by Airspace Software, http://www.airspace.co.uk/)
        - clean up set_from_related
        - made copy() automatically null out auto-inc columns
=======
0.05006 2006-02-17 15:32:40
        - storage fix for fork() and workaround for Apache::DBI
>>>>>>> 00400cf3
        - made update(\%hash) work on row as well as rs
        - another fix for count with scalar group_by
        - remove dependency on Module::Find in 40resultsetmanager.t (RT #17598)

0.05005 2006-02-13 21:24:51
        - remove build dependency on version.pm

0.05004 2006-02-13 20:59:00
        - allow specification of related columns via cols attr when primary 
          keys of the related table are not fetched
        - fix count for group_by as scalar
        - add horrific fix to make Oracle's retarded limit syntax work
        - remove Carp require

0.05003 2006-02-08 17:50:20
        - add component_class accessors and use them for *_class
        - small fixes to Serialize and ResultSetManager
        - rollback on disconnect, and disconnect on DESTROY

0.05002 2006-02-06 12:12:03
        - Added recommends for Class::Inspector
        - Added skip_all to t/40resultsetmanager.t if no Class::Inspector available

0.05001 2006-02-05 15:28:10
        - debug output now prints NULL for undef params
        - multi-step prefetch along the same rel (e.g. for trees) now works
        - added multi-join (join => [ 'foo', 'foo' ]), aliases second to foo_2
        - hack PK::Auto::Pg for "table" names referencing a schema
        - find() with attributes works
        - added experimental Serialize and ResultSetManager components
        - added code attribute recording to DBIx::Class
        - fix to find() for complex resultsets
        - added of $storage->debugcb(sub { ... })
        - added $source->resultset_attributes accessor
        - added include_columns rs attr

0.05000 2006-02-01 16:48:30
        - assorted doc fixes
        - remove ObjectCache, not yet working in 0.05
        - let many_to_many rels have attrs
        - fix ID method in PK.pm to be saner for new internals
        - fix t/30dbicplain.t to use ::Schema instead of
          Catalyst::Model::DBIC::Plain

0.04999_06 2006-01-28 21:20:32
        - fix Storage/DBI (tried to load deprecated ::Exception component)

0.04999_05 2006-01-28 20:13:52
        - count will now work for grouped resultsets
        - added accessor => option to column_info to specify accessor name
        - added $schema->populate to load test data (similar to AR fixtures)
	- removed cdbi-t dependencies, only run tests if installed
	- Removed DBIx::Class::Exception
	- unified throw_exception stuff, using Carp::Clan
	- report query when sth generation fails.
        - multi-step prefetch!
        - inheritance fixes
        - test tweaks

0.04999_04 2006-01-24 21:48:21
        - more documentation improvements
        - add columns_info_for for vendor-specific column info (Zbigniew Lukasiak)
        - add SQL::Translator::Producer for DBIx::Class table classes (Jess Robinson)
        - add unique constraint declaration (Daniel Westermann-Clark)
        - add new update_or_create method (Daniel Westermann-Clark)
        - rename ResultSetInstance class to ResultSetProxy, ResultSourceInstance
          to ResultSourceProxy, and TableInstance to ResultSourceProxy::Table
        - minor fixes to UUIDColumns
        - add debugfh method and ENV magic for tracing SQL (Nigel Metheringham)

0.04999_03 2006-01-20 06:05:27
        - imported Jess Robinson's SQL::Translator::Parser::DBIx::Class
        - lots of internals cleanup to eliminate result_source_instance requirement
        - added register_column and register_relationship class APIs
        - made Storage::DBI use prepare_cached safely (thanks to Tim Bunce)
        - many documentation improvements (thanks guys!)
        - added ->connection, ->connect, ->register_source and ->clone schema methods
	- Use croak instead of die for user errors.

0.04999_02 2006-01-14 07:17:35
        - Schema is now self-contained; no requirement for co-operation
        - add_relationship, relationships, relationship_info, has_relationship
        - relationship handling on ResultSource
        - all table handling now in Table.pm / ResultSource.pm
        - added GROUP BY and DISTINCT support
        - hacked around SQL::Abstract::Limit some more in DBIC::SQL::Abstract
          (this may have fixed complex quoting)
        - moved inflation to inflate_result in Row.pm
        - added $rs->search_related
        - split compose_namespace out of compose_connection in Schema
        - ResultSet now handles find
        - various *_related methods are now ->search_related->*
        - added new_result to ResultSet

0.04999_01 2005-12-27 03:33:42
        - search and related methods moved to ResultSet
        - select and as added to ResultSet attrs
        - added DBIx::Class::Table and TableInstance for table-per-class
        - added DBIx::Class::ResultSetInstance which handles proxying
          search etc. as a superclass of DBIx::Class::DB
        - assorted test and code cleanup work

0.04001 2005-12-13 22:00:00
        - Fix so set_inflated_column calls set_column
        - Syntax errors in relationship classes are now reported
        - Better error detection in set_primary_key and columns methods
        - Documentation improvements
        - Better transaction support with txn_* methods
        - belongs_to now works when $cond is a string
        - PK::Auto::Pg updated, only tries primary keys instead of all cols

0.04 2005-11-26
        - Moved get_simple and set_simple into AccessorGroup
        - Made 'new' die if given invalid columns
        - Added has_column and column_info to Table.pm
        - Refactored away from direct use of _columns and _primaries
        - Switched from NEXT to Class::C3

0.03004
        - Added an || '' to the CDBICompat stringify to avoid null warnings
	- Updated name section for manual pods
0.03003 2005-11-03 17:00:00
        - POD fixes.
        - Changed use to require in Relationship/Base to avoid import.

0.03002 2005-10-20 22:35:00
        - Minor bugfix to new (Row.pm)
        - Schema doesn't die if it can't load a class (Schema.pm)
        - New UUID columns plugin (UUIDColumns.pm)
        - Documentation improvements.

0.03001 2005-09-23 14:00:00
        - Fixes to relationship helpers
        - IMPORTANT: prefetch/schema combination bug fix

0.03    2005-09-19 19:35:00
        - Paging support
        - Join support on search
        - Prefetch support on search

0.02    2005-08-12 18:00:00
        - Test fixes.
        - Performance improvements.
        - Oracle primary key support.
        - MS-SQL primary key support.
        - SQL::Abstract::Limit integration for database-agnostic limiting.

0.01    2005-08-08 17:10:00
        - initial release<|MERGE_RESOLUTION|>--- conflicted
+++ resolved
@@ -1,15 +1,13 @@
 Revision history for DBIx::Class
 
-<<<<<<< HEAD
         - minor tweak to tests for join edge case
         - added cascade_copy relationship attribute
           (sponsored by Airspace Software, http://www.airspace.co.uk/)
         - clean up set_from_related
         - made copy() automatically null out auto-inc columns
-=======
+
 0.05006 2006-02-17 15:32:40
         - storage fix for fork() and workaround for Apache::DBI
->>>>>>> 00400cf3
         - made update(\%hash) work on row as well as rs
         - another fix for count with scalar group_by
         - remove dependency on Module::Find in 40resultsetmanager.t (RT #17598)
