--- conflicted
+++ resolved
@@ -6,12 +6,9 @@
         - moved inflation to inflate_result in Row.pm
         - added $rs->search_related
         - split compose_namespace out of compose_connection in Schema
-<<<<<<< HEAD
-=======
         - ResultSet now handles find
         - various *_related methods are now ->search_related->*
         - added new_result to ResultSet
->>>>>>> 88cb6a1d
 
 0.04999_01 2005-12-27 03:33:42
         - search and related methods moved to ResultSet
