Revision history for DBIx::Class

<<<<<<< HEAD
=======
0.04999_03 2006-01-20 06:05:27
        - Imported Jess Robinson's SQL::Translator::Parser::DBIx::Class
        - Lots of internals cleanup to eliminate result_source_instance requirement
        - added register_column and register_relationship class APIs
        - made Storage::DBI use prepare_cached safely (thanks to Tim Bunce)
        - many documentation improvements (thanks guys!)
        - added ->connection, ->connect, ->register_source and ->clone schema methods
	- Use croak instead of die for user errors.

0.04999_02 2006-01-14 07:17:35
        - Schema is now self-contained; no requirement for co-operation
        - add_relationship, relationships, relationship_info, has_relationship
        - relationship handling on ResultSource
        - all table handling now in Table.pm / ResultSource.pm
>>>>>>> 3b7992e1
        - added GROUP BY and DISTINCT support
        - hacked around SQL::Abstract::Limit some more in DBIC::SQL::Abstract
          (this may have fixed complex quoting)
        - moved inflation to inflate_result in Row.pm
        - added $rs->search_related
        - split compose_namespace out of compose_connection in Schema
        - ResultSet now handles find
        - various *_related methods are now ->search_related->*
        - added new_result to ResultSet

0.04999_01 2005-12-27 03:33:42
        - search and related methods moved to ResultSet
        - select and as added to ResultSet attrs
        - added DBIx::Class::Table and TableInstance for table-per-class
        - added DBIx::Class::ResultSetInstance which handles proxying
          search etc. as a superclass of DBIx::Class::DB
        - assorted test and code cleanup work

0.04001 2005-12-13 22:00:00
        - Fix so set_inflated_column calls set_column
        - Syntax errors in relationship classes are now reported
        - Better error detection in set_primary_key and columns methods
        - Documentation improvements
        - Better transaction support with txn_* methods
        - belongs_to now works when $cond is a string
        - PK::Auto::Pg updated, only tries primary keys instead of all cols

0.04 2005-11-26
        - Moved get_simple and set_simple into AccessorGroup
        - Made 'new' die if given invalid columns
        - Added has_column and column_info to Table.pm
        - Refactored away from direct use of _columns and _primaries
        - Switched from NEXT to Class::C3

0.03004
        - Added an || '' to the CDBICompat stringify to avoid null warnings
	- Updated name section for manual pods
	
0.03003 2005-11-03 17:00:00
        - POD fixes.
        - Changed use to require in Relationship/Base to avoid import.

0.03002 2005-10-20 22:35:00
        - Minor bugfix to new (Row.pm)
        - Schema doesn't die if it can't load a class (Schema.pm)
        - New UUID columns plugin (UUIDColumns.pm)
        - Documentation improvements.

0.03001 2005-09-23 14:00:00
        - Fixes to relationship helpers
        - IMPORTANT: prefetch/schema combination bug fix

0.03    2005-09-19 19:35:00
        - Paging support
        - Join support on search
        - Prefetch support on search

0.02    2005-08-12 18:00:00
        - Test fixes.
        - Performance improvements.
        - Oracle primary key support.
        - MS-SQL primary key support.
        - SQL::Abstract::Limit integration for database-agnostic limiting.

0.01    2005-08-08 17:10:00
        - initial release<|MERGE_RESOLUTION|>--- conflicted
+++ resolved
@@ -1,7 +1,5 @@
 Revision history for DBIx::Class
 
-<<<<<<< HEAD
-=======
 0.04999_03 2006-01-20 06:05:27
         - Imported Jess Robinson's SQL::Translator::Parser::DBIx::Class
         - Lots of internals cleanup to eliminate result_source_instance requirement
@@ -16,7 +14,6 @@
         - add_relationship, relationships, relationship_info, has_relationship
         - relationship handling on ResultSource
         - all table handling now in Table.pm / ResultSource.pm
->>>>>>> 3b7992e1
         - added GROUP BY and DISTINCT support
         - hacked around SQL::Abstract::Limit some more in DBIC::SQL::Abstract
           (this may have fixed complex quoting)
