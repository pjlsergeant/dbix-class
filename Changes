Revision history for DBIx::Class

<<<<<<< HEAD
        - added remove_column(s) to ResultSource/ResultSourceProxy
        - added add_column alias to ResultSourceProxy
        - added source_name to ResultSource
	- load_classes now uses source_name and sets it if necessary
=======
0.06002
        - fix for -and conditions when updating or deleting on a ResultSet
>>>>>>> 16b4fd26

0.06001
        - minor fix to update in case of undefined rels
        - fixes for cascade delete
        - substantial improvements and fixes to deploy
        - Added fix for quoting with single table
        - Substantial fixes and improvements to deploy
        - slice now uses search directly
        - fixes for update() on resultset
        - bugfix to Cursor to avoid error during DESTROY
        - transaction DBI operations now in debug trace output

0.06000
        - Lots of documentation improvements
        - Minor tweak to related_resultset to prevent it storing a searched rs
        - Fixup to columns_info_for when database returns type(size)
        - Made do_txn respect void context (on the off-chance somebody cares)
        - Fix exception text for nonexistent key in ResultSet::find()

0.05999_04
        - Fix for delete on full-table resultsets
        - Removed caching on count() and added _count for pager()
        - ->connection does nothing if ->storage defined and no args
          (and hence ->connect acts like ->clone under the same conditions)
        - Storage::DBI throws better exception if no connect info
        - columns_info_for made more robust / informative
        - ithreads compat added, fork compat improved
        - weaken result_source in all resultsets
	- Make pg seq extractor less sensitive.

0.05999_03 2006-03-14 01:58:10
        - has_many prefetch fixes
        - deploy now adds drop statements before creates
        - deploy outputs debugging statements if DBIX_CLASS_STORAGE_DBI_DEBUG
            is set

0.05999_02 2006-03-10 13:31:37
        - remove test dep on YAML
        - additional speed tweaks for C3
        - allow scalarefs passed to order_by to go straight through to SQL
        - renamed insert_or_update to update_or_insert (with compat alias)
        - hidden lots of packages from the PAUSE Indexer

0.05999_01 2006-03-09 18:31:44
        - renamed cols attribute to columns (cols still supported)
        - added has_column_loaded to Row
        - Storage::DBI connect_info supports coderef returning dbh as 1st arg
        - load_components() doesn't prepend base when comp. prefixed with +
        - $schema->deploy
        - HAVING support
        - prefetch for has_many
        - cache attr for resultsets
        - PK::Auto::* no longer required since Storage::DBI::* handle auto-inc
        - minor tweak to tests for join edge case
        - added cascade_copy relationship attribute
          (sponsored by Airspace Software, http://www.airspace.co.uk/)
        - clean up set_from_related
        - made copy() automatically null out auto-inc columns
        - added txn_do() method to Schema, which allows a coderef to be
          executed atomically

0.05007 2006-02-24 00:59:00
        - tweak to Componentised for Class::C3 0.11
        - fixes for auto-inc under MSSQL

0.05006 2006-02-17 15:32:40
        - storage fix for fork() and workaround for Apache::DBI
        - made update(\%hash) work on row as well as rs
        - another fix for count with scalar group_by
        - remove dependency on Module::Find in 40resultsetmanager.t (RT #17598)

0.05005 2006-02-13 21:24:51
        - remove build dependency on version.pm

0.05004 2006-02-13 20:59:00
        - allow specification of related columns via cols attr when primary
          keys of the related table are not fetched
        - fix count for group_by as scalar
        - add horrific fix to make Oracle's retarded limit syntax work
        - remove Carp require
        - changed UUIDColumns to use new UUIDMaker classes for uuid creation
        using whatever module may be available

0.05003 2006-02-08 17:50:20
        - add component_class accessors and use them for *_class
        - small fixes to Serialize and ResultSetManager
        - rollback on disconnect, and disconnect on DESTROY

0.05002 2006-02-06 12:12:03
        - Added recommends for Class::Inspector
        - Added skip_all to t/40resultsetmanager.t if no Class::Inspector available

0.05001 2006-02-05 15:28:10
        - debug output now prints NULL for undef params
        - multi-step prefetch along the same rel (e.g. for trees) now works
        - added multi-join (join => [ 'foo', 'foo' ]), aliases second to foo_2
        - hack PK::Auto::Pg for "table" names referencing a schema
        - find() with attributes works
        - added experimental Serialize and ResultSetManager components
        - added code attribute recording to DBIx::Class
        - fix to find() for complex resultsets
        - added of $storage->debugcb(sub { ... })
        - added $source->resultset_attributes accessor
        - added include_columns rs attr

0.05000 2006-02-01 16:48:30
        - assorted doc fixes
        - remove ObjectCache, not yet working in 0.05
        - let many_to_many rels have attrs
        - fix ID method in PK.pm to be saner for new internals
        - fix t/30dbicplain.t to use ::Schema instead of
          Catalyst::Model::DBIC::Plain

0.04999_06 2006-01-28 21:20:32
        - fix Storage/DBI (tried to load deprecated ::Exception component)

0.04999_05 2006-01-28 20:13:52
        - count will now work for grouped resultsets
        - added accessor => option to column_info to specify accessor name
        - added $schema->populate to load test data (similar to AR fixtures)
        - removed cdbi-t dependencies, only run tests if installed
        - Removed DBIx::Class::Exception
        - unified throw_exception stuff, using Carp::Clan
        - report query when sth generation fails.
        - multi-step prefetch!
        - inheritance fixes
        - test tweaks

0.04999_04 2006-01-24 21:48:21
        - more documentation improvements
        - add columns_info_for for vendor-specific column info (Zbigniew Lukasiak)
        - add SQL::Translator::Producer for DBIx::Class table classes (Jess Robinson)
        - add unique constraint declaration (Daniel Westermann-Clark)
        - add new update_or_create method (Daniel Westermann-Clark)
        - rename ResultSetInstance class to ResultSetProxy, ResultSourceInstance
          to ResultSourceProxy, and TableInstance to ResultSourceProxy::Table
        - minor fixes to UUIDColumns
        - add debugfh method and ENV magic for tracing SQL (Nigel Metheringham)

0.04999_03 2006-01-20 06:05:27
        - imported Jess Robinson's SQL::Translator::Parser::DBIx::Class
        - lots of internals cleanup to eliminate result_source_instance requirement
        - added register_column and register_relationship class APIs
        - made Storage::DBI use prepare_cached safely (thanks to Tim Bunce)
        - many documentation improvements (thanks guys!)
        - added ->connection, ->connect, ->register_source and ->clone schema methods
        - Use croak instead of die for user errors.

0.04999_02 2006-01-14 07:17:35
        - Schema is now self-contained; no requirement for co-operation
        - add_relationship, relationships, relationship_info, has_relationship
        - relationship handling on ResultSource
        - all table handling now in Table.pm / ResultSource.pm
        - added GROUP BY and DISTINCT support
        - hacked around SQL::Abstract::Limit some more in DBIC::SQL::Abstract
          (this may have fixed complex quoting)
        - moved inflation to inflate_result in Row.pm
        - added $rs->search_related
        - split compose_namespace out of compose_connection in Schema
        - ResultSet now handles find
        - various *_related methods are now ->search_related->*
        - added new_result to ResultSet

0.04999_01 2005-12-27 03:33:42
        - search and related methods moved to ResultSet
        - select and as added to ResultSet attrs
        - added DBIx::Class::Table and TableInstance for table-per-class
        - added DBIx::Class::ResultSetInstance which handles proxying
          search etc. as a superclass of DBIx::Class::DB
        - assorted test and code cleanup work

0.04001 2005-12-13 22:00:00
        - Fix so set_inflated_column calls set_column
        - Syntax errors in relationship classes are now reported
        - Better error detection in set_primary_key and columns methods
        - Documentation improvements
        - Better transaction support with txn_* methods
        - belongs_to now works when $cond is a string
        - PK::Auto::Pg updated, only tries primary keys instead of all cols

0.04 2005-11-26
        - Moved get_simple and set_simple into AccessorGroup
        - Made 'new' die if given invalid columns
        - Added has_column and column_info to Table.pm
        - Refactored away from direct use of _columns and _primaries
        - Switched from NEXT to Class::C3

0.03004
        - Added an || '' to the CDBICompat stringify to avoid null warnings
        - Updated name section for manual pods
0.03003 2005-11-03 17:00:00
        - POD fixes.
        - Changed use to require in Relationship/Base to avoid import.

0.03002 2005-10-20 22:35:00
        - Minor bugfix to new (Row.pm)
        - Schema doesn't die if it can't load a class (Schema.pm)
        - New UUID columns plugin (UUIDColumns.pm)
        - Documentation improvements.

0.03001 2005-09-23 14:00:00
        - Fixes to relationship helpers
        - IMPORTANT: prefetch/schema combination bug fix

0.03    2005-09-19 19:35:00
        - Paging support
        - Join support on search
        - Prefetch support on search

0.02    2005-08-12 18:00:00
        - Test fixes.
        - Performance improvements.
        - Oracle primary key support.
        - MS-SQL primary key support.
        - SQL::Abstract::Limit integration for database-agnostic limiting.

0.01    2005-08-08 17:10:00
        - initial release<|MERGE_RESOLUTION|>--- conflicted
+++ resolved
@@ -1,14 +1,12 @@
 Revision history for DBIx::Class
 
-<<<<<<< HEAD
         - added remove_column(s) to ResultSource/ResultSourceProxy
         - added add_column alias to ResultSourceProxy
         - added source_name to ResultSource
 	- load_classes now uses source_name and sets it if necessary
-=======
+
 0.06002
         - fix for -and conditions when updating or deleting on a ResultSet
->>>>>>> 16b4fd26
 
 0.06001
         - minor fix to update in case of undefined rels
