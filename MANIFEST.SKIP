--- conflicted
+++ resolved
@@ -41,10 +41,5 @@
 # Skip maint stuff
 ^maint/
 
-<<<<<<< HEAD
-# Dont use Module::Build anymore
-# Build.PL
-=======
 # Avoid copies to .orig
-\.orig$
->>>>>>> 32be057c
+\.orig$