---
name: DBIx-Class
<<<<<<< HEAD
version: 0.03999_01
=======
version: 0.03999_02
>>>>>>> 6b06b55e
author:
  - Matt S. Trout <mst@shadowcatsystems.co.uk>
abstract: Extensible and flexible object <-> relational mapper.
license: perl
requires:
<<<<<<< HEAD
  Class::C3: 0.05
=======
  Class::C3: 0.07
>>>>>>> 6b06b55e
  Class::Trigger: 0
  DBD::SQLite: 1.08
  DBI: 0
  DBIx::ContextualFetch: 0
  Data::Page: 0
  Module::Find: 0
  SQL::Abstract: 1.2
  SQL::Abstract::Limit: 0.101
  Scalar::Util: 0
  Storable: 0
  Tie::IxHash: 0
  UNIVERSAL::require: 0
recommends:
  Data::UUID: 0
provides:
  DBIC::SQL::Abstract:
    file: lib/DBIx/Class/Storage/DBI.pm
  DBIx::Class:
    file: lib/DBIx/Class.pm
<<<<<<< HEAD
    version: 0.03999_01
=======
    version: 0.03999_02
>>>>>>> 6b06b55e
  DBIx::Class::AccessorGroup:
    file: lib/DBIx/Class/AccessorGroup.pm
  DBIx::Class::CDBICompat:
    file: lib/DBIx/Class/CDBICompat.pm
  DBIx::Class::CDBICompat::AccessorMapping:
    file: lib/DBIx/Class/CDBICompat/AccessorMapping.pm
  DBIx::Class::CDBICompat::AttributeAPI:
    file: lib/DBIx/Class/CDBICompat/AttributeAPI.pm
  DBIx::Class::CDBICompat::AutoUpdate:
    file: lib/DBIx/Class/CDBICompat/AutoUpdate.pm
  DBIx::Class::CDBICompat::ColumnCase:
    file: lib/DBIx/Class/CDBICompat/ColumnCase.pm
  DBIx::Class::CDBICompat::ColumnGroups:
    file: lib/DBIx/Class/CDBICompat/ColumnGroups.pm
  DBIx::Class::CDBICompat::ColumnGroups::GrouperShim:
    file: lib/DBIx/Class/CDBICompat/ColumnGroups.pm
  DBIx::Class::CDBICompat::Constraints:
    file: lib/DBIx/Class/CDBICompat/Constraints.pm
  DBIx::Class::CDBICompat::Constructor:
    file: lib/DBIx/Class/CDBICompat/Constructor.pm
  DBIx::Class::CDBICompat::DestroyWarning:
    file: lib/DBIx/Class/CDBICompat/DestroyWarning.pm
  DBIx::Class::CDBICompat::GetSet:
    file: lib/DBIx/Class/CDBICompat/GetSet.pm
  DBIx::Class::CDBICompat::HasA:
    file: lib/DBIx/Class/CDBICompat/HasA.pm
  DBIx::Class::CDBICompat::HasMany:
    file: lib/DBIx/Class/CDBICompat/HasMany.pm
  DBIx::Class::CDBICompat::ImaDBI:
    file: lib/DBIx/Class/CDBICompat/ImaDBI.pm
  DBIx::Class::CDBICompat::LazyLoading:
    file: lib/DBIx/Class/CDBICompat/LazyLoading.pm
  DBIx::Class::CDBICompat::LiveObjectIndex:
    file: lib/DBIx/Class/CDBICompat/LiveObjectIndex.pm
  DBIx::Class::CDBICompat::MightHave:
    file: lib/DBIx/Class/CDBICompat/MightHave.pm
  DBIx::Class::CDBICompat::ObjIndexStubs:
    file: lib/DBIx/Class/CDBICompat/ObjIndexStubs.pm
  DBIx::Class::CDBICompat::Pager:
    file: lib/DBIx/Class/CDBICompat/Pager.pm
  DBIx::Class::CDBICompat::ReadOnly:
    file: lib/DBIx/Class/CDBICompat/ReadOnly.pm
  DBIx::Class::CDBICompat::Retrieve:
    file: lib/DBIx/Class/CDBICompat/Retrieve.pm
  DBIx::Class::CDBICompat::Stringify:
    file: lib/DBIx/Class/CDBICompat/Stringify.pm
  DBIx::Class::CDBICompat::TempColumns:
    file: lib/DBIx/Class/CDBICompat/TempColumns.pm
  DBIx::Class::CDBICompat::Triggers:
    file: lib/DBIx/Class/CDBICompat/Triggers.pm
  DBIx::Class::ClassResolver::PassThrough:
    file: lib/DBIx/Class/ClassResolver/PassThrough.pm
  DBIx::Class::Componentised:
    file: lib/DBIx/Class/Componentised.pm
  DBIx::Class::Core:
    file: lib/DBIx/Class/Core.pm
  DBIx::Class::Cursor:
    file: lib/DBIx/Class/Cursor.pm
  DBIx::Class::DB:
    file: lib/DBIx/Class/DB.pm
  DBIx::Class::Exception:
    file: lib/DBIx/Class/Exception.pm
  DBIx::Class::Exception::Base:
    file: lib/DBIx/Class/Exception.pm
  DBIx::Class::InflateColumn:
    file: lib/DBIx/Class/InflateColumn.pm
  DBIx::Class::ObjectCache:
    file: lib/DBIx/Class/ObjectCache.pm
  DBIx::Class::PK:
    file: lib/DBIx/Class/PK.pm
  DBIx::Class::PK::Auto:
    file: lib/DBIx/Class/PK/Auto.pm
  DBIx::Class::PK::Auto::MSSQL:
    file: lib/DBIx/Class/PK/Auto/MSSQL.pm
  DBIx::Class::PK::Auto::MySQL:
    file: lib/DBIx/Class/PK/Auto/MySQL.pm
  DBIx::Class::PK::Auto::Oracle:
    file: lib/DBIx/Class/PK/Auto/Oracle.pm
  DBIx::Class::PK::Auto::Pg:
    file: lib/DBIx/Class/PK/Auto/Pg.pm
  DBIx::Class::PK::Auto::SQLite:
    file: lib/DBIx/Class/PK/Auto/SQLite.pm
  DBIx::Class::Relationship:
    file: lib/DBIx/Class/Relationship.pm
  DBIx::Class::Relationship::Accessor:
    file: lib/DBIx/Class/Relationship/Accessor.pm
  DBIx::Class::Relationship::Base:
    file: lib/DBIx/Class/Relationship/Base.pm
  DBIx::Class::Relationship::BelongsTo:
    file: lib/DBIx/Class/Relationship/BelongsTo.pm
  DBIx::Class::Relationship::CascadeActions:
    file: lib/DBIx/Class/Relationship/CascadeActions.pm
  DBIx::Class::Relationship::HasMany:
    file: lib/DBIx/Class/Relationship/HasMany.pm
  DBIx::Class::Relationship::HasOne:
    file: lib/DBIx/Class/Relationship/HasOne.pm
  DBIx::Class::Relationship::ProxyMethods:
    file: lib/DBIx/Class/Relationship/ProxyMethods.pm
  DBIx::Class::ResultSet:
    file: lib/DBIx/Class/ResultSet.pm
  DBIx::Class::Row:
    file: lib/DBIx/Class/Row.pm
  DBIx::Class::Schema:
    file: lib/DBIx/Class/Schema.pm
  DBIx::Class::Storage::DBI:
    file: lib/DBIx/Class/Storage/DBI.pm
  DBIx::Class::Storage::DBI::Cursor:
    file: lib/DBIx/Class/Storage/DBI/Cursor.pm
  DBIx::Class::Table:
    file: lib/DBIx/Class/Table.pm
  DBIx::Class::Test::SQLite:
    file: lib/DBIx/Class/Test/SQLite.pm
  DBIx::Class::UUIDColumns:
    file: lib/DBIx/Class/UUIDColumns.pm
  DBIx::ContextualFetch::st:
    file: lib/DBIx/Class/CDBICompat/ImaDBI.pm
generated_by: Module::Build version 0.2611<|MERGE_RESOLUTION|>--- conflicted
+++ resolved
@@ -1,20 +1,12 @@
 ---
 name: DBIx-Class
-<<<<<<< HEAD
-version: 0.03999_01
-=======
 version: 0.03999_02
->>>>>>> 6b06b55e
 author:
   - Matt S. Trout <mst@shadowcatsystems.co.uk>
 abstract: Extensible and flexible object <-> relational mapper.
 license: perl
 requires:
-<<<<<<< HEAD
-  Class::C3: 0.05
-=======
   Class::C3: 0.07
->>>>>>> 6b06b55e
   Class::Trigger: 0
   DBD::SQLite: 1.08
   DBI: 0
@@ -34,11 +26,7 @@
     file: lib/DBIx/Class/Storage/DBI.pm
   DBIx::Class:
     file: lib/DBIx/Class.pm
-<<<<<<< HEAD
-    version: 0.03999_01
-=======
     version: 0.03999_02
->>>>>>> 6b06b55e
   DBIx::Class::AccessorGroup:
     file: lib/DBIx/Class/AccessorGroup.pm
   DBIx::Class::CDBICompat:
