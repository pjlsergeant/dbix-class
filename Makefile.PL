--- conflicted
+++ resolved
@@ -40,11 +40,7 @@
 requires 'Module::Find'             => '0.06';
 requires 'Path::Class'              => '0.16';
 requires 'Scope::Guard'             => '0.03';
-<<<<<<< HEAD
-requires 'SQL::Abstract'            => '1.57';
-=======
 requires 'SQL::Abstract'            => '1.58';
->>>>>>> e80ff1df
 requires 'SQL::Abstract::Limit'     => '0.13';
 requires 'Sub::Name'                => '0.04';
 
