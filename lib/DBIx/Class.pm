--- conflicted
+++ resolved
@@ -169,17 +169,12 @@
 
 Scott McWhirter (konobi)
 
-Christopher H. Laco
-
 Scotty Allen <scotty@scottyallen.com>
 
 Todd Lipcon
 
-<<<<<<< HEAD
-=======
 Will Hawes
 
->>>>>>> c17c525c
 =head1 LICENSE
 
 You may distribute this code under the same terms as Perl itself.
