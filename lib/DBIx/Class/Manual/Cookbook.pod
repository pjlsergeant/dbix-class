--- conflicted
+++ resolved
@@ -1109,7 +1109,6 @@
 
 DBIx::Class is not built for speed, it's built for convenience and
 ease of use, but sometimes you just need to get the data, and skip the
-<<<<<<< HEAD
 fancy objects.
   
 To do this simply use L<DBIx::Class::ResultClass::HashRefInflator>.
@@ -1122,43 +1121,6 @@
   
 Wasn't that easy?
   
-=======
-fancy objects. Luckily this is also fairly easy using
-C<inflate_result>:
-
-  # Define a class which just returns the results as a hashref:
-  package My::HashRefInflator;
-
-  ## $me is the hashref of cols/data from the immediate resultsource
-  ## $prefetch is a deep hashref of all the data from the prefetched
-  ##   related sources.
-
-  sub mk_hash {
-     my ($me, $rest) = @_;
-
-     return { %$me, 
-        map { ($_ => mk_hash(@{$rest->{$_}})) } keys %$rest
-     };
-  }
-
-  sub inflate_result {
-     my ($self, $source, $me, $prefetch) = @_;
-     return mk_hash($me, $prefetch); 
-  }
-
-  # Change the object inflation to a hashref for just this resultset:
-  $rs->result_class('My::HashRefInflator');
-
-  my $datahashref = $rs->next;
-  foreach my $col (keys %$datahashref) {
-     if(!ref($datahashref->{$col})) {
-        # It's a plain value
-     }
-     elsif(ref($datahashref->{$col} eq 'HASH')) {
-        # It's a related value in a hashref
-     }
-  }
-
 =head2 Get raw data for blindingly fast results
 
 If the C<inflate_result> solution above is not fast enough for you, you
@@ -1175,7 +1137,6 @@
 You will need to map the array offsets to particular columns (you can
 use the I<select> attribute of C<search()> to force ordering).
 
->>>>>>> 96c95414
 =head2 Want to know if find_or_create found or created a row?
 
 Just use C<find_or_new> instead, then check C<in_storage>:
