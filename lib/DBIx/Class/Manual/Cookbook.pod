--- conflicted
+++ resolved
@@ -4,53 +4,13 @@
 
 =head1 RECIPES
 
-<<<<<<< HEAD
-=head2 Complex searches
-
-Sometimes you need to formulate a query using specific operators:
-
-    my @albums = MyApp::DB::Album->search({
-        artist => { 'like', '%Lamb%' },
-        title  => { 'like', '%Fear of Fours%' },
-    });
-
-This results in something like the following C<WHERE> clause:
-
-    WHERE artist LIKE '%Lamb%' AND title LIKE '%Fear of Fours%'
-
-Other queries might require slightly more complex logic:
-
-    my @albums = MyApp::DB::Album->search({
-        -or => [
-            -and => [
-                artist => { 'like', '%Smashing Pumpkins%' },
-                title  => 'Siamese Dream',
-            ],
-            artist => 'Starchildren',
-        ],
-    });
-
-This results in the following C<WHERE> clause:
-
-    WHERE ( artist LIKE '%Smashing Pumpkins%' AND title = 'Siamese Dream' )
-          OR artist = 'Starchildren'
-
-For more information on generating complex queries, see
-L<SQL::Abstract/WHERE CLAUSES>.
-=======
 =head2 Searching
 
 =head3 Paged results
->>>>>>> 3b7992e1
 
 When you expect a large number of results, you can ask L<DBIx::Class> for a
 paged resultset, which will fetch only a small number of records at a time:
 
-<<<<<<< HEAD
-If you find yourself quitting an app with Control-C a lot during
-development, you might like to put the following signal handler in
-your main database class to make sure it disconnects cleanly:
-=======
   my $rs = $schema->resultset('Artist')->search(
     {},
     {
@@ -58,7 +18,6 @@
       rows => 10, # number of results per page
     },
   );
->>>>>>> 3b7992e1
 
   return $rs->all(); # all records for page 1
 
@@ -212,9 +171,6 @@
 
 =head2 Using joins and prefetch
 
-<<<<<<< HEAD
-See L<DBIx::Class::ResultSet/ATTRIBUTES>.
-=======
 You can use the C<join> attribute to allow searching on, or sorting your
 results by, one or more columns in a related table. To return all CDs matching
 a particular artist name:
@@ -368,36 +324,10 @@
   # JOIN ( author ON author.id = liner_notes.author )
   # WHERE liner_notes.notes LIKE '%some text%'
   # AND author.name = 'A. Writer'
->>>>>>> 3b7992e1
 
 =head2 Transactions
 
 As of version 0.04001, there is improved transaction support in
-<<<<<<< HEAD
-L<DBIx::Class::Storage::DBI>. Here is an example of the recommended
-way to use it:
-
-    my $genus = Genus->find(12);
-    eval {
-        MyDB->txn_begin;
-        $genus->add_to_species({ name => 'troglodyte' });
-        $genus->wings(2);
-        $genus->update;
-        cromulate($genus); # Can have a nested transation
-        MyDB->txn_commit;
-    };
-    if ($@) {
-        # Rollback might fail, too
-        eval {
-            MyDB->txn_rollback
-        };
-    }
-
-Currently, a nested commit will do nothing and a nested rollback will
-die. The code at each level must be sure to call rollback in the case
-of an error, to ensure that the rollback will propagate to the top
-level and be issued. Support for savepoints and for true nested
-=======
 L<DBIx::Class::Storage::DBI>.  Here is an example of the recommended
 way to use it:
 
@@ -421,91 +351,11 @@
 die.  The code at each level must be sure to call rollback in the case
 of an error, to ensure that the rollback will propagate to the top
 level and be issued.  Support for savepoints and for true nested
->>>>>>> 3b7992e1
 transactions (for databases that support them) will hopefully be added
 in the future.
 
 =head2 Many-to-many relationships
 
-<<<<<<< HEAD
-This is not as easy as it could be, but it's possible. Here's an
-example to illustrate:
-
-    # Set up inherited connection information
-    package MyApp::DBIC; 
-    use base qw/DBIx::Class/;
-
-    __PACKAGE__->load_components(qw/PK::Auto::SQLite Core DB/);
-    __PACKAGE__->connection(...);
-
-    # Set up a class for the 'authors' table
-    package MyApp::DBIC::Author;
-    use base qw/MyApp::DBIC/;
-
-    __PACKAGE__->table('authors');
-    __PACKAGE__->add_columns(qw/authID first_name last_name/);
-    __PACKAGE__->set_primary_key(qw/authID/);
-
-    # Define relationship to the link table
-    __PACKAGE__->has_many('b2a' => 'MyApp::DBIC::Book2Author', 'authID');
-
-    # Create the accessor for books from the Author class
-    sub books {
-      my ($self) = @_;
-      return MyApp::DBIC::Book->search(
-        { 'b2a.authID' => $self->authID }, # WHERE clause
-        { join => 'b2a' } # join condition (part of search attrs)
-        # 'b2a' refers to the relationship named earlier in the Author class.
-        # 'b2a.authID' refers to the authID column of the b2a relationship,
-        # which becomes accessible in the search by being joined.  
-      );
-    }
-
-    # Define the link table class
-    package MyApp::DBIC::Book2Author;
-    use base qw/MyApp::DBIC/;
-
-    __PACKAGE__->table('book2author');
-    __PACKAGE__->add_columns(qw/bookID authID/);
-    __PACKAGE__->set_primary_key(qw/bookID authID/);
-
-    __PACKAGE__->belongs_to('authID' => 'MyApp::DBIC::Author');
-    __PACKAGE__->belongs_to('bookID' => 'MyApp::DBIC::Book');
-
-    package MyApp::DBIC::Book;
-    use base qw/MyApp::DBIC/;
-
-    __PACKAGE__->table('books');
-    __PACKAGE__->add_columns(qw/bookID title edition isbn publisher year/);
-    __PACKAGE__->set_primary_key(qw/bookID/);
-    
-    __PACKAGE__->has_many('b2a' => 'MyApp::DBIC::Book2Author', 'bookID');
-
-
-    # Returns an author record where the bookID field of the
-    # book2author table equals the bookID of the books (using the
-    # bookID relationship table)
-    sub authors {
-        my ($self) = @_;
-        return MyApp::DBIC::Author->search(
-            { 'b2a.bookID' => $self->bookID }, # WHERE clause
-            { join => 'b2a' } # JOIN condition
-        ); 
-    }
-
-=head2 Setting default values
-
-It's as simple as overriding the C<new> method. Note the use of
-C<next::method>.
-
-    sub new {
-        my ( $class, $attrs ) = @_;
-
-        $attrs->{foo} = 'bar' unless defined $attrs->{foo};
-
-        $class->next::method($attrs);
-    }
-=======
 This is straightforward using L<DBIx::Class::Relationship::ManyToMany>:
 
   package My::DB;
@@ -550,14 +400,10 @@
 
     $class->next::method($attrs);
   }
->>>>>>> 3b7992e1
 
 =head2 Stringification
 
 Employ the standard stringification technique by using the C<overload>
-<<<<<<< HEAD
-module. Replace C<foo> with the column/method of your choice.
-=======
 module.  Replace C<foo> with the column/method of your choice.
 
   use overload '""' => 'foo', fallback => 1;
@@ -687,7 +533,6 @@
   sqlt-diff --to MySQL Schema1=MySQL Schema2=MySQL > SchemaUpdate.mysql.sql
 
 =head3 Deploy update to customers
->>>>>>> 3b7992e1
 
 The schema update can be deployed to customers using the same method as before.
 
