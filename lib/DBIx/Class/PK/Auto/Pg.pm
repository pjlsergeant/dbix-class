package DBIx::Class::PK::Auto::Pg;

use strict;
use warnings;

use base qw/DBIx::Class/;

__PACKAGE__->load_components(qw/PK::Auto/);

<<<<<<< HEAD
sub last_insert_id {
  my $self = shift;
  $self->get_autoinc_seq unless $self->{_autoinc_seq};
  $self->result_source->storage->dbh->last_insert_id(undef,undef,undef,undef,
    {sequence=>$self->{_autoinc_seq}});
}

sub get_autoinc_seq {
  my $self = shift;
  
  # return the user-defined sequence if known
  if ($self->sequence) {
    return $self->{_autoinc_seq} = $self->sequence;
  }
  
  my @pri = $self->primary_columns;
  my $dbh = $self->result_source->storage->dbh;
  my ($schema,$table) = $self->table =~ /^(.+)\.(.+)$/ ? ($1,$2) : (undef,$self->table);
  while (my $col = shift @pri) {
    my $info = $dbh->column_info(undef,$schema,$table,$col)->fetchrow_arrayref;
    if (defined $info->[12] and $info->[12] =~ 
      /^nextval\('([^']+)'::(?:text|regclass)\)/)
    {
      $self->{_autoinc_seq} = $1;
      #$self->{_autoinc_seq} =~ s/"//g;
      last;
    } 
  }
}

=======
>>>>>>> cf245255
1;

=head1 NAME 

DBIx::Class::PK::Auto::Pg - (DEPRECATED) Automatic primary key class for Pg

=head1 SYNOPSIS

Just load PK::Auto instead; auto-inc is now handled by Storage.

=head1 AUTHORS

Matt S Trout <mst@shadowcatsystems.co.uk>

=head1 LICENSE

You may distribute this code under the same terms as Perl itself.

=cut<|MERGE_RESOLUTION|>--- conflicted
+++ resolved
@@ -7,39 +7,6 @@
 
 __PACKAGE__->load_components(qw/PK::Auto/);
 
-<<<<<<< HEAD
-sub last_insert_id {
-  my $self = shift;
-  $self->get_autoinc_seq unless $self->{_autoinc_seq};
-  $self->result_source->storage->dbh->last_insert_id(undef,undef,undef,undef,
-    {sequence=>$self->{_autoinc_seq}});
-}
-
-sub get_autoinc_seq {
-  my $self = shift;
-  
-  # return the user-defined sequence if known
-  if ($self->sequence) {
-    return $self->{_autoinc_seq} = $self->sequence;
-  }
-  
-  my @pri = $self->primary_columns;
-  my $dbh = $self->result_source->storage->dbh;
-  my ($schema,$table) = $self->table =~ /^(.+)\.(.+)$/ ? ($1,$2) : (undef,$self->table);
-  while (my $col = shift @pri) {
-    my $info = $dbh->column_info(undef,$schema,$table,$col)->fetchrow_arrayref;
-    if (defined $info->[12] and $info->[12] =~ 
-      /^nextval\('([^']+)'::(?:text|regclass)\)/)
-    {
-      $self->{_autoinc_seq} = $1;
-      #$self->{_autoinc_seq} =~ s/"//g;
-      last;
-    } 
-  }
-}
-
-=======
->>>>>>> cf245255
 1;
 
 =head1 NAME 
