package DBIx::Class::ResultSet;

use strict;
use warnings;
use overload
        '0+'     => \&count,
        'bool'   => sub { 1; },
        fallback => 1;
use Carp::Clan qw/^DBIx::Class/;
use Data::Page;
use Storable;
use DBIx::Class::ResultSetColumn;
use DBIx::Class::ResultSourceHandle;
use base qw/DBIx::Class/;

__PACKAGE__->mk_group_accessors('simple' => qw/result_class _source_handle/);

=head1 NAME

DBIx::Class::ResultSet - Responsible for fetching and creating resultset.

=head1 SYNOPSIS

  my $rs   = $schema->resultset('User')->search(registered => 1);
  my @rows = $schema->resultset('CD')->search(year => 2005);

=head1 DESCRIPTION

The resultset is also known as an iterator. It is responsible for handling
queries that may return an arbitrary number of rows, e.g. via L</search>
or a C<has_many> relationship.

In the examples below, the following table classes are used:

  package MyApp::Schema::Artist;
  use base qw/DBIx::Class/;
  __PACKAGE__->load_components(qw/Core/);
  __PACKAGE__->table('artist');
  __PACKAGE__->add_columns(qw/artistid name/);
  __PACKAGE__->set_primary_key('artistid');
  __PACKAGE__->has_many(cds => 'MyApp::Schema::CD');
  1;

  package MyApp::Schema::CD;
  use base qw/DBIx::Class/;
  __PACKAGE__->load_components(qw/Core/);
  __PACKAGE__->table('cd');
  __PACKAGE__->add_columns(qw/cdid artist title year/);
  __PACKAGE__->set_primary_key('cdid');
  __PACKAGE__->belongs_to(artist => 'MyApp::Schema::Artist');
  1;

=head1 METHODS

=head2 new

=over 4

=item Arguments: $source, \%$attrs

=item Return Value: $rs

=back

The resultset constructor. Takes a source object (usually a
L<DBIx::Class::ResultSourceProxy::Table>) and an attribute hash (see
L</ATTRIBUTES> below).  Does not perform any queries -- these are
executed as needed by the other methods.

Generally you won't need to construct a resultset manually.  You'll
automatically get one from e.g. a L</search> called in scalar context:

  my $rs = $schema->resultset('CD')->search({ title => '100th Window' });

IMPORTANT: If called on an object, proxies to new_result instead so

  my $cd = $schema->resultset('CD')->new({ title => 'Spoon' });

will return a CD object, not a ResultSet.

=cut

sub new {
  my $class = shift;
  return $class->new_result(@_) if ref $class;

  my ($source, $attrs) = @_;
  $source = $source->handle 
    unless $source->isa('DBIx::Class::ResultSourceHandle');
  $attrs = { %{$attrs||{}} };

  if ($attrs->{page}) {
    $attrs->{rows} ||= 10;
    $attrs->{offset} ||= 0;
    $attrs->{offset} += ($attrs->{rows} * ($attrs->{page} - 1));
  }

  $attrs->{alias} ||= 'me';

  my $self = {
    result_source => $source,
    result_class => $attrs->{result_class} || $source->result_class,
    cond => $attrs->{where},
    count => undef,
    pager => undef,
    attrs => $attrs
  };

  bless $self, $class;

  return $self;
}

=head2 search

=over 4

=item Arguments: $cond, \%attrs?

=item Return Value: $resultset (scalar context), @row_objs (list context)

=back

  my @cds    = $cd_rs->search({ year => 2001 }); # "... WHERE year = 2001"
  my $new_rs = $cd_rs->search({ year => 2005 });

  my $new_rs = $cd_rs->search([ { year => 2005 }, { year => 2004 } ]);
                 # year = 2005 OR year = 2004

If you need to pass in additional attributes but no additional condition,
call it as C<search(undef, \%attrs)>.

  # "SELECT name, artistid FROM $artist_table"
  my @all_artists = $schema->resultset('Artist')->search(undef, {
    columns => [qw/name artistid/],
  });

For a list of attributes that can be passed to C<search>, see
L</ATTRIBUTES>. For more examples of using this function, see
L<Searching|DBIx::Class::Manual::Cookbook/Searching>. For a complete
documentation for the first argument, see L<SQL::Abstract>.

=cut

sub search {
  my $self = shift;
  my $rs = $self->search_rs( @_ );
  return (wantarray ? $rs->all : $rs);
}

=head2 search_rs

=over 4

=item Arguments: $cond, \%attrs?

=item Return Value: $resultset

=back

This method does the same exact thing as search() except it will
always return a resultset, even in list context.

=cut

sub search_rs {
  my $self = shift;

  my $rows;

  unless (@_) {                 # no search, effectively just a clone
    $rows = $self->get_cache;
  }

  my $attrs = {};
  $attrs = pop(@_) if @_ > 1 and ref $_[$#_] eq 'HASH';
  my $our_attrs = { %{$self->{attrs}} };
  my $having = delete $our_attrs->{having};
  my $where = delete $our_attrs->{where};

  my $new_attrs = { %{$our_attrs}, %{$attrs} };

  # merge new attrs into inherited
  foreach my $key (qw/join prefetch/) {
    next unless exists $attrs->{$key};
    $new_attrs->{$key} = $self->_merge_attr($our_attrs->{$key}, $attrs->{$key});
  }

  my $cond = (@_
    ? (
        (@_ == 1 || ref $_[0] eq "HASH")
          ? (
              (ref $_[0] eq 'HASH')
                ? (
                    (keys %{ $_[0] }  > 0)
                      ? shift
                      : undef
                   )
                :  shift
             )
          : (
              (@_ % 2)
                ? $self->throw_exception("Odd number of arguments to search")
                : {@_}
             )
      )
    : undef
  );

  if (defined $where) {
    $new_attrs->{where} = (
      defined $new_attrs->{where}
        ? { '-and' => [
              map {
                ref $_ eq 'ARRAY' ? [ -or => $_ ] : $_
              } $where, $new_attrs->{where}
            ]
          }
        : $where);
  }

  if (defined $cond) {
    $new_attrs->{where} = (
      defined $new_attrs->{where}
        ? { '-and' => [
              map {
                ref $_ eq 'ARRAY' ? [ -or => $_ ] : $_
              } $cond, $new_attrs->{where}
            ]
          }
        : $cond);
  }

  if (defined $having) {
    $new_attrs->{having} = (
      defined $new_attrs->{having}
        ? { '-and' => [
              map {
                ref $_ eq 'ARRAY' ? [ -or => $_ ] : $_
              } $having, $new_attrs->{having}
            ]
          }
        : $having);
  }

  my $rs = (ref $self)->new($self->result_source, $new_attrs);
  if ($rows) {
    $rs->set_cache($rows);
  }
  return $rs;
}

=head2 search_literal

=over 4

=item Arguments: $sql_fragment, @bind_values

=item Return Value: $resultset (scalar context), @row_objs (list context)

=back

  my @cds   = $cd_rs->search_literal('year = ? AND title = ?', qw/2001 Reload/);
  my $newrs = $artist_rs->search_literal('name = ?', 'Metallica');

Pass a literal chunk of SQL to be added to the conditional part of the
resultset query.

=cut

sub search_literal {
  my ($self, $cond, @vals) = @_;
  my $attrs = (ref $vals[$#vals] eq 'HASH' ? { %{ pop(@vals) } } : {});
  $attrs->{bind} = [ @{$self->{attrs}{bind}||[]}, @vals ];
  return $self->search(\$cond, $attrs);
}

=head2 find

=over 4

=item Arguments: @values | \%cols, \%attrs?

=item Return Value: $row_object

=back

Finds a row based on its primary key or unique constraint. For example, to find
a row by its primary key:

  my $cd = $schema->resultset('CD')->find(5);

You can also find a row by a specific unique constraint using the C<key>
attribute. For example:

  my $cd = $schema->resultset('CD')->find('Massive Attack', 'Mezzanine', {
    key => 'cd_artist_title'
  });

Additionally, you can specify the columns explicitly by name:

  my $cd = $schema->resultset('CD')->find(
    {
      artist => 'Massive Attack',
      title  => 'Mezzanine',
    },
    { key => 'cd_artist_title' }
  );

If the C<key> is specified as C<primary>, it searches only on the primary key.

If no C<key> is specified, it searches on all unique constraints defined on the
source, including the primary key.

If your table does not have a primary key, you B<must> provide a value for the
C<key> attribute matching one of the unique constraints on the source.

See also L</find_or_create> and L</update_or_create>. For information on how to
declare unique constraints, see
L<DBIx::Class::ResultSource/add_unique_constraint>.

=cut

sub find {
  my $self = shift;
  my $attrs = (@_ > 1 && ref $_[$#_] eq 'HASH' ? pop(@_) : {});

  # Default to the primary key, but allow a specific key
  my @cols = exists $attrs->{key}
    ? $self->result_source->unique_constraint_columns($attrs->{key})
    : $self->result_source->primary_columns;
  $self->throw_exception(
    "Can't find unless a primary key is defined or unique constraint is specified"
  ) unless @cols;

  # Parse out a hashref from input
  my $input_query;
  if (ref $_[0] eq 'HASH') {
    $input_query = { %{$_[0]} };
  }
  elsif (@_ == @cols) {
    $input_query = {};
    @{$input_query}{@cols} = @_;
  }
  else {
    # Compatibility: Allow e.g. find(id => $value)
    carp "Find by key => value deprecated; please use a hashref instead";
    $input_query = {@_};
  }

  my (%related, $info);

  foreach my $key (keys %$input_query) {
    if (ref($input_query->{$key})
        && ($info = $self->result_source->relationship_info($key))) {
      my $rel_q = $self->result_source->resolve_condition(
                    $info->{cond}, delete $input_query->{$key}, $key
                  );
      die "Can't handle OR join condition in find" if ref($rel_q) eq 'ARRAY';
      @related{keys %$rel_q} = values %$rel_q;
    }
  }
  if (my @keys = keys %related) {
    @{$input_query}{@keys} = values %related;
  }

  my @unique_queries = $self->_unique_queries($input_query, $attrs);

  # Build the final query: Default to the disjunction of the unique queries,
  # but allow the input query in case the ResultSet defines the query or the
  # user is abusing find
  my $alias = exists $attrs->{alias} ? $attrs->{alias} : $self->{attrs}{alias};
  my $query = @unique_queries
    ? [ map { $self->_add_alias($_, $alias) } @unique_queries ]
    : $self->_add_alias($input_query, $alias);

  # Run the query
  if (keys %$attrs) {
    my $rs = $self->search($query, $attrs);
    return keys %{$rs->_resolved_attrs->{collapse}} ? $rs->next : $rs->single;
  }
  else {
    return keys %{$self->_resolved_attrs->{collapse}}
      ? $self->search($query)->next
      : $self->single($query);
  }
}

# _add_alias
#
# Add the specified alias to the specified query hash. A copy is made so the
# original query is not modified.

sub _add_alias {
  my ($self, $query, $alias) = @_;

  my %aliased = %$query;
  foreach my $col (grep { ! m/\./ } keys %aliased) {
    $aliased{"$alias.$col"} = delete $aliased{$col};
  }

  return \%aliased;
}

# _unique_queries
#
# Build a list of queries which satisfy unique constraints.

sub _unique_queries {
  my ($self, $query, $attrs) = @_;

  my @constraint_names = exists $attrs->{key}
    ? ($attrs->{key})
    : $self->result_source->unique_constraint_names;

  my $where = $self->_collapse_cond($self->{attrs}{where} || {});
  my $num_where = scalar keys %$where;

  my @unique_queries;
  foreach my $name (@constraint_names) {
    my @unique_cols = $self->result_source->unique_constraint_columns($name);
    my $unique_query = $self->_build_unique_query($query, \@unique_cols);

    my $num_cols = scalar @unique_cols;
    my $num_query = scalar keys %$unique_query;

    my $total = $num_query + $num_where;
    if ($num_query && ($num_query == $num_cols || $total == $num_cols)) {
      # The query is either unique on its own or is unique in combination with
      # the existing where clause
      push @unique_queries, $unique_query;
    }
  }

  return @unique_queries;
}

# _build_unique_query
#
# Constrain the specified query hash based on the specified column names.

sub _build_unique_query {
  my ($self, $query, $unique_cols) = @_;

  return {
    map  { $_ => $query->{$_} }
    grep { exists $query->{$_} }
      @$unique_cols
  };
}

=head2 search_related

=over 4

=item Arguments: $rel, $cond, \%attrs?

=item Return Value: $new_resultset

=back

  $new_rs = $cd_rs->search_related('artist', {
    name => 'Emo-R-Us',
  });

Searches the specified relationship, optionally specifying a condition and
attributes for matching records. See L</ATTRIBUTES> for more information.

=cut

sub search_related {
  return shift->related_resultset(shift)->search(@_);
}

=head2 cursor

=over 4

=item Arguments: none

=item Return Value: $cursor

=back

Returns a storage-driven cursor to the given resultset. See
L<DBIx::Class::Cursor> for more information.

=cut

sub cursor {
  my ($self) = @_;

  my $attrs = { %{$self->_resolved_attrs} };
  return $self->{cursor}
    ||= $self->result_source->storage->select($attrs->{from}, $attrs->{select},
          $attrs->{where},$attrs);
}

=head2 single

=over 4

=item Arguments: $cond?

=item Return Value: $row_object?

=back

  my $cd = $schema->resultset('CD')->single({ year => 2001 });

Inflates the first result without creating a cursor if the resultset has
any records in it; if not returns nothing. Used by L</find> as an optimisation.

Can optionally take an additional condition *only* - this is a fast-code-path
method; if you need to add extra joins or similar call ->search and then
->single without a condition on the $rs returned from that.

=cut

sub single {
  my ($self, $where) = @_;
  my $attrs = { %{$self->_resolved_attrs} };
  if ($where) {
    if (defined $attrs->{where}) {
      $attrs->{where} = {
        '-and' =>
            [ map { ref $_ eq 'ARRAY' ? [ -or => $_ ] : $_ }
               $where, delete $attrs->{where} ]
      };
    } else {
      $attrs->{where} = $where;
    }
  }

#  XXX: Disabled since it doesn't infer uniqueness in all cases
#  unless ($self->_is_unique_query($attrs->{where})) {
#    carp "Query not guaranteed to return a single row"
#      . "; please declare your unique constraints or use search instead";
#  }

  my @data = $self->result_source->storage->select_single(
    $attrs->{from}, $attrs->{select},
    $attrs->{where}, $attrs
  );

  return (@data ? ($self->_construct_object(@data))[0] : ());
}

# _is_unique_query
#
# Try to determine if the specified query is guaranteed to be unique, based on
# the declared unique constraints.

sub _is_unique_query {
  my ($self, $query) = @_;

  my $collapsed = $self->_collapse_query($query);
  my $alias = $self->{attrs}{alias};

  foreach my $name ($self->result_source->unique_constraint_names) {
    my @unique_cols = map {
      "$alias.$_"
    } $self->result_source->unique_constraint_columns($name);

    # Count the values for each unique column
    my %seen = map { $_ => 0 } @unique_cols;

    foreach my $key (keys %$collapsed) {
      my $aliased = $key =~ /\./ ? $key : "$alias.$key";
      next unless exists $seen{$aliased};  # Additional constraints are okay
      $seen{$aliased} = scalar keys %{ $collapsed->{$key} };
    }

    # If we get 0 or more than 1 value for a column, it's not necessarily unique
    return 1 unless grep { $_ != 1 } values %seen;
  }

  return 0;
}

# _collapse_query
#
# Recursively collapse the query, accumulating values for each column.

sub _collapse_query {
  my ($self, $query, $collapsed) = @_;

  $collapsed ||= {};

  if (ref $query eq 'ARRAY') {
    foreach my $subquery (@$query) {
      next unless ref $subquery;  # -or
#      warn "ARRAY: " . Dumper $subquery;
      $collapsed = $self->_collapse_query($subquery, $collapsed);
    }
  }
  elsif (ref $query eq 'HASH') {
    if (keys %$query and (keys %$query)[0] eq '-and') {
      foreach my $subquery (@{$query->{-and}}) {
#        warn "HASH: " . Dumper $subquery;
        $collapsed = $self->_collapse_query($subquery, $collapsed);
      }
    }
    else {
#      warn "LEAF: " . Dumper $query;
      foreach my $col (keys %$query) {
        my $value = $query->{$col};
        $collapsed->{$col}{$value}++;
      }
    }
  }

  return $collapsed;
}

=head2 get_column

=over 4

=item Arguments: $cond?

=item Return Value: $resultsetcolumn

=back

  my $max_length = $rs->get_column('length')->max;

Returns a L<DBIx::Class::ResultSetColumn> instance for a column of the ResultSet.

=cut

sub get_column {
  my ($self, $column) = @_;
  my $new = DBIx::Class::ResultSetColumn->new($self, $column);
  return $new;
}

=head2 search_like

=over 4

=item Arguments: $cond, \%attrs?

=item Return Value: $resultset (scalar context), @row_objs (list context)

=back

  # WHERE title LIKE '%blue%'
  $cd_rs = $rs->search_like({ title => '%blue%'});

Performs a search, but uses C<LIKE> instead of C<=> as the condition. Note
that this is simply a convenience method. You most likely want to use
L</search> with specific operators.

For more information, see L<DBIx::Class::Manual::Cookbook>.

=cut

sub search_like {
  my $class = shift;
  my $attrs = (@_ > 1 && ref $_[$#_] eq 'HASH' ? pop(@_) : {});
  my $query = ref $_[0] eq 'HASH' ? { %{shift()} }: {@_};
  $query->{$_} = { 'like' => $query->{$_} } for keys %$query;
  return $class->search($query, { %$attrs });
}

=head2 slice

=over 4

=item Arguments: $first, $last

=item Return Value: $resultset (scalar context), @row_objs (list context)

=back

Returns a resultset or object list representing a subset of elements from the
resultset slice is called on. Indexes are from 0, i.e., to get the first
three records, call:

  my ($one, $two, $three) = $rs->slice(0, 2);

=cut

sub slice {
  my ($self, $min, $max) = @_;
  my $attrs = {}; # = { %{ $self->{attrs} || {} } };
  $attrs->{offset} = $self->{attrs}{offset} || 0;
  $attrs->{offset} += $min;
  $attrs->{rows} = ($max ? ($max - $min + 1) : 1);
  return $self->search(undef(), $attrs);
  #my $slice = (ref $self)->new($self->result_source, $attrs);
  #return (wantarray ? $slice->all : $slice);
}

=head2 next

=over 4

=item Arguments: none

=item Return Value: $result?

=back

Returns the next element in the resultset (C<undef> is there is none).

Can be used to efficiently iterate over records in the resultset:

  my $rs = $schema->resultset('CD')->search;
  while (my $cd = $rs->next) {
    print $cd->title;
  }

Note that you need to store the resultset object, and call C<next> on it.
Calling C<< resultset('Table')->next >> repeatedly will always return the
first record from the resultset.

=cut

sub next {
  my ($self) = @_;
  if (my $cache = $self->get_cache) {
    $self->{all_cache_position} ||= 0;
    return $cache->[$self->{all_cache_position}++];
  }
  if ($self->{attrs}{cache}) {
    $self->{all_cache_position} = 1;
    return ($self->all)[0];
  }
  if ($self->{stashed_objects}) {
    my $obj = shift(@{$self->{stashed_objects}});
    delete $self->{stashed_objects} unless @{$self->{stashed_objects}};
    return $obj;
  }
  my @row = (
    exists $self->{stashed_row}
      ? @{delete $self->{stashed_row}}
      : $self->cursor->next
  );
  return unless (@row);
  my ($row, @more) = $self->_construct_object(@row);
  $self->{stashed_objects} = \@more if @more;
  return $row;
}

sub _construct_object {
  my ($self, @row) = @_;
  my $info = $self->_collapse_result($self->{_attrs}{as}, \@row);
  my @new = $self->result_class->inflate_result($self->result_source, @$info);
  @new = $self->{_attrs}{record_filter}->(@new)
    if exists $self->{_attrs}{record_filter};
  return @new;
}

sub _collapse_result {
  my ($self, $as_proto, $row) = @_;

  my @copy = @$row;
<<<<<<< HEAD

  # 'foo'         => [ undef, 'foo' ]
  # 'foo.bar'     => [ 'foo', 'bar' ]
  # 'foo.bar.baz' => [ 'foo.bar', 'baz' ]

  my @construct_as = map { [ (/^(?:(.*)\.)?([^.]+)$/) ] } @$as_proto;

  my %collapse = %{$self->{_attrs}{collapse}||{}};

  my @pri_index;

  # if we're doing collapsing (has_many prefetch) we need to grab records
  # until the PK changes, so fill @pri_index. if not, we leave it empty so
  # we know we don't have to bother.

  # the reason for not using the collapse stuff directly is because if you
  # had for e.g. two artists in a row with no cds, the collapse info for
  # both would be NULL (undef) so you'd lose the second artist

  # store just the index so we can check the array positions from the row
  # without having to contruct the full hash

  if (keys %collapse) {
    my %pri = map { ($_ => 1) } $self->result_source->primary_columns;
    foreach my $i (0 .. $#construct_as) {
      if (delete $pri{$construct_as[$i]}) {
        push(@pri_index, $i);
      }
      last unless keys %pri; # short circuit (Johnny Five Is Alive!)
    }
  }

  # no need to do an if, it'll be empty if @pri_index is empty anyway

  my %pri_vals = map { ($_ => $copy[$_]) } @pri_index;

  my %const;

  do { # no need to check anything at the front, we always want the first row
  
    foreach my $this_as (@construct_as) {
      $const{$this_as->[0]||''}{$this_as->[1]} = shift(@copy);
    }

  } until ( # no pri_index => no collapse => drop straight out
      !@pri_index
    or
      do { # get another row, stash it, drop out if different PK

        @copy = $self->cursor->next;
        $self->{stashed_row} = \@copy;

        # last thing in do block, counts as true if anything doesn't match

        # check xor defined first for NULL vs. NOT NULL then if one is
        # defined the other must be so check string equality

        grep {
          (defined $pri_vals{$_} ^ defined $copy[$_])
          || (defined $pri_vals{$_} && ($pri_vals{$_} ne $copy[$_]))
        } @pri_index;
      }
  );

  # THIS BIT STILL NEEDS TO DO THE COLLAPSE

  my $alias = $self->{attrs}{alias};
  my $info = [ {}, {} ];
  foreach my $key (keys %const) {
    if (length $key && $key ne $alias) {
      my $target = $info;
      my @parts = split(/\./, $key);
      foreach my $p (@parts) {
        $target = $target->[1]->{$p} ||= [];
=======

  # 'foo'         => [ undef, 'foo' ]
  # 'foo.bar'     => [ 'foo', 'bar' ]
  # 'foo.bar.baz' => [ 'foo.bar', 'baz' ]

  my @construct_as = map { [ (/^(?:(.*)\.)?([^.]+)$/) ] } @$as_proto;

  my %collapse = %{$self->{_attrs}{collapse}||{}};

  my @pri_index;

  # if we're doing collapsing (has_many prefetch) we need to grab records
  # until the PK changes, so fill @pri_index. if not, we leave it empty so
  # we know we don't have to bother.

  # the reason for not using the collapse stuff directly is because if you
  # had for e.g. two artists in a row with no cds, the collapse info for
  # both would be NULL (undef) so you'd lose the second artist

  # store just the index so we can check the array positions from the row
  # without having to contruct the full hash

  if (keys %collapse) {
    my %pri = map { ($_ => 1) } $self->result_source->primary_columns;
    foreach my $i (0 .. $#construct_as) {
      next if defined($construct_as[$i][0]); # only self table
      if (delete $pri{$construct_as[$i][1]}) {
        push(@pri_index, $i);
>>>>>>> b25e9fa0
      }
      last unless keys %pri; # short circuit (Johnny Five Is Alive!)
    }
  }
<<<<<<< HEAD
=======

  # no need to do an if, it'll be empty if @pri_index is empty anyway

  my %pri_vals = map { ($_ => $copy[$_]) } @pri_index;

  my @const_rows;

  do { # no need to check anything at the front, we always want the first row

    my %const;
  
    foreach my $this_as (@construct_as) {
      $const{$this_as->[0]||''}{$this_as->[1]} = shift(@copy);
    }

    push(@const_rows, \%const);

  } until ( # no pri_index => no collapse => drop straight out
      !@pri_index
    or
      do { # get another row, stash it, drop out if different PK

        @copy = $self->cursor->next;
        $self->{stashed_row} = \@copy;

        # last thing in do block, counts as true if anything doesn't match

        # check xor defined first for NULL vs. NOT NULL then if one is
        # defined the other must be so check string equality

        grep {
          (defined $pri_vals{$_} ^ defined $copy[$_])
          || (defined $pri_vals{$_} && ($pri_vals{$_} ne $copy[$_]))
        } @pri_index;
      }
  );

  # THIS BIT STILL NEEDS TO DO THE COLLAPSE

  my $alias = $self->{attrs}{alias};
  my $info = [];

  my %collapse_pos;

  my @const_keys;

  use Data::Dumper;

  foreach my $const (@const_rows) {
    scalar @const_keys or do {
      @const_keys = sort { length($a) <=> length($b) } keys %$const;
    };
    foreach my $key (@const_keys) {
      if (length $key) {
        my $target = $info;
        my @parts = split(/\./, $key);
        my $cur = '';
        my $data = $const->{$key};
        foreach my $p (@parts) {
          $target = $target->[1]->{$p} ||= [];
          $cur .= ".${p}";
          if ($cur eq ".${key}" && (my @ckey = @{$collapse{$cur}||[]})) { 
            # collapsing at this point and on final part
            my $pos = $collapse_pos{$cur};
            CK: foreach my $ck (@ckey) {
              if (!defined $pos->{$ck} || $pos->{$ck} ne $data->{$ck}) {
                $collapse_pos{$cur} = $data;
                delete @collapse_pos{ # clear all positioning for sub-entries
                  grep { m/^\Q${cur}.\E/ } keys %collapse_pos
                };
                push(@$target, []);
                last CK;
              }
            }
          }
          if (exists $collapse{$cur}) {
            $target = $target->[-1];
          }
        }
        $target->[0] = $data;
      } else {
        $info->[0] = $const->{$key};
      }
    }
  }
>>>>>>> b25e9fa0

  return $info;
}

=head2 result_source

=over 4

=item Arguments: $result_source?

=item Return Value: $result_source

=back

An accessor for the primary ResultSource object from which this ResultSet
is derived.

=head2 result_class

=over 4

=item Arguments: $result_class?

=item Return Value: $result_class

=back

An accessor for the class to use when creating row objects. Defaults to 
C<< result_source->result_class >> - which in most cases is the name of the 
L<"table"|DBIx::Class::Manual::Glossary/"ResultSource"> class.

=cut


=head2 count

=over 4

=item Arguments: $cond, \%attrs??

=item Return Value: $count

=back

Performs an SQL C<COUNT> with the same query as the resultset was built
with to find the number of elements. If passed arguments, does a search
on the resultset and counts the results of that.

Note: When using C<count> with C<group_by>, L<DBIX::Class> emulates C<GROUP BY>
using C<COUNT( DISTINCT( columns ) )>. Some databases (notably SQLite) do
not support C<DISTINCT> with multiple columns. If you are using such a
database, you should only use columns from the main table in your C<group_by>
clause.

=cut

sub count {
  my $self = shift;
  return $self->search(@_)->count if @_ and defined $_[0];
  return scalar @{ $self->get_cache } if $self->get_cache;
  my $count = $self->_count;
  return 0 unless $count;

  $count -= $self->{attrs}{offset} if $self->{attrs}{offset};
  $count = $self->{attrs}{rows} if
    $self->{attrs}{rows} and $self->{attrs}{rows} < $count;
  return $count;
}

sub _count { # Separated out so pager can get the full count
  my $self = shift;
  my $select = { count => '*' };

  my $attrs = { %{$self->_resolved_attrs} };
  if (my $group_by = delete $attrs->{group_by}) {
    delete $attrs->{having};
    my @distinct = (ref $group_by ?  @$group_by : ($group_by));
    # todo: try CONCAT for multi-column pk
    my @pk = $self->result_source->primary_columns;
    if (@pk == 1) {
      my $alias = $attrs->{alias};
      foreach my $column (@distinct) {
        if ($column =~ qr/^(?:\Q${alias}.\E)?$pk[0]$/) {
          @distinct = ($column);
          last;
        }
      }
    }

    $select = { count => { distinct => \@distinct } };
  }

  $attrs->{select} = $select;
  $attrs->{as} = [qw/count/];

  # offset, order by and page are not needed to count. record_filter is cdbi
  delete $attrs->{$_} for qw/rows offset order_by page pager record_filter/;

  my $tmp_rs = (ref $self)->new($self->_source_handle, $attrs);
  my ($count) = $tmp_rs->cursor->next;
  return $count;
}

=head2 count_literal

=over 4

=item Arguments: $sql_fragment, @bind_values

=item Return Value: $count

=back

Counts the results in a literal query. Equivalent to calling L</search_literal>
with the passed arguments, then L</count>.

=cut

sub count_literal { shift->search_literal(@_)->count; }

=head2 all

=over 4

=item Arguments: none

=item Return Value: @objects

=back

Returns all elements in the resultset. Called implicitly if the resultset
is returned in list context.

=cut

sub all {
  my ($self) = @_;
  return @{ $self->get_cache } if $self->get_cache;

  my @obj;

  # TODO: don't call resolve here
  if (keys %{$self->_resolved_attrs->{collapse}}) {
#  if ($self->{attrs}{prefetch}) {
      # Using $self->cursor->all is really just an optimisation.
      # If we're collapsing has_many prefetches it probably makes
      # very little difference, and this is cleaner than hacking
      # _construct_object to survive the approach
    my @row = $self->cursor->next;
    while (@row) {
      push(@obj, $self->_construct_object(@row));
      @row = (exists $self->{stashed_row}
               ? @{delete $self->{stashed_row}}
               : $self->cursor->next);
    }
  } else {
    @obj = map { $self->_construct_object(@$_) } $self->cursor->all;
  }

  $self->set_cache(\@obj) if $self->{attrs}{cache};
  return @obj;
}

=head2 reset

=over 4

=item Arguments: none

=item Return Value: $self

=back

Resets the resultset's cursor, so you can iterate through the elements again.

=cut

sub reset {
  my ($self) = @_;
  delete $self->{_attrs} if exists $self->{_attrs};
  $self->{all_cache_position} = 0;
  $self->cursor->reset;
  return $self;
}

=head2 first

=over 4

=item Arguments: none

=item Return Value: $object?

=back

Resets the resultset and returns an object for the first result (if the
resultset returns anything).

=cut

sub first {
  return $_[0]->reset->next;
}

# _cond_for_update_delete
#
# update/delete require the condition to be modified to handle
# the differing SQL syntax available.  This transforms the $self->{cond}
# appropriately, returning the new condition.

sub _cond_for_update_delete {
  my ($self, $full_cond) = @_;
  my $cond = {};

  $full_cond ||= $self->{cond};
  # No-op. No condition, we're updating/deleting everything
  return $cond unless ref $full_cond;

  if (ref $full_cond eq 'ARRAY') {
    $cond = [
      map {
        my %hash;
        foreach my $key (keys %{$_}) {
          $key =~ /([^.]+)$/;
          $hash{$1} = $_->{$key};
        }
        \%hash;
      } @{$full_cond}
    ];
  }
  elsif (ref $full_cond eq 'HASH') {
    if ((keys %{$full_cond})[0] eq '-and') {
      $cond->{-and} = [];

      my @cond = @{$full_cond->{-and}};
      for (my $i = 0; $i < @cond; $i++) {
        my $entry = $cond[$i];

        my $hash;
        if (ref $entry eq 'HASH') {
          $hash = $self->_cond_for_update_delete($entry);
        }
        else {
          $entry =~ /([^.]+)$/;
          $hash->{$1} = $cond[++$i];
        }

        push @{$cond->{-and}}, $hash;
      }
    }
    else {
      foreach my $key (keys %{$full_cond}) {
        $key =~ /([^.]+)$/;
        $cond->{$1} = $full_cond->{$key};
      }
    }
  }
  else {
    $self->throw_exception(
      "Can't update/delete on resultset with condition unless hash or array"
    );
  }

  return $cond;
}


=head2 update

=over 4

=item Arguments: \%values

=item Return Value: $storage_rv

=back

Sets the specified columns in the resultset to the supplied values in a
single query. Return value will be true if the update succeeded or false
if no records were updated; exact type of success value is storage-dependent.

=cut

sub update {
  my ($self, $values) = @_;
  $self->throw_exception("Values for update must be a hash")
    unless ref $values eq 'HASH';

  my $cond = $self->_cond_for_update_delete;
   
  return $self->result_source->storage->update(
    $self->result_source, $values, $cond
  );
}

=head2 update_all

=over 4

=item Arguments: \%values

=item Return Value: 1

=back

Fetches all objects and updates them one at a time. Note that C<update_all>
will run DBIC cascade triggers, while L</update> will not.

=cut

sub update_all {
  my ($self, $values) = @_;
  $self->throw_exception("Values for update must be a hash")
    unless ref $values eq 'HASH';
  foreach my $obj ($self->all) {
    $obj->set_columns($values)->update;
  }
  return 1;
}

=head2 delete

=over 4

=item Arguments: none

=item Return Value: 1

=back

Deletes the contents of the resultset from its result source. Note that this
will not run DBIC cascade triggers. See L</delete_all> if you need triggers
to run. See also L<DBIx::Class::Row/delete>.

=cut

sub delete {
  my ($self) = @_;

  my $cond = $self->_cond_for_update_delete;

  $self->result_source->storage->delete($self->result_source, $cond);
  return 1;
}

=head2 delete_all

=over 4

=item Arguments: none

=item Return Value: 1

=back

Fetches all objects and deletes them one at a time. Note that C<delete_all>
will run DBIC cascade triggers, while L</delete> will not.

=cut

sub delete_all {
  my ($self) = @_;
  $_->delete for $self->all;
  return 1;
}

=head2 pager

=over 4

=item Arguments: none

=item Return Value: $pager

=back

Return Value a L<Data::Page> object for the current resultset. Only makes
sense for queries with a C<page> attribute.

=cut

sub pager {
  my ($self) = @_;
  my $attrs = $self->{attrs};
  $self->throw_exception("Can't create pager for non-paged rs")
    unless $self->{attrs}{page};
  $attrs->{rows} ||= 10;
  return $self->{pager} ||= Data::Page->new(
    $self->_count, $attrs->{rows}, $self->{attrs}{page});
}

=head2 page

=over 4

=item Arguments: $page_number

=item Return Value: $rs

=back

Returns a resultset for the $page_number page of the resultset on which page
is called, where each page contains a number of rows equal to the 'rows'
attribute set on the resultset (10 by default).

=cut

sub page {
  my ($self, $page) = @_;
  return (ref $self)->new($self->_source_handle, { %{$self->{attrs}}, page => $page });
}

=head2 new_result

=over 4

=item Arguments: \%vals

=item Return Value: $object

=back

Creates an object in the resultset's result class and returns it.

=cut

sub new_result {
  my ($self, $values) = @_;
  $self->throw_exception( "new_result needs a hash" )
    unless (ref $values eq 'HASH');
  $self->throw_exception(
    "Can't abstract implicit construct, condition not a hash"
  ) if ($self->{cond} && !(ref $self->{cond} eq 'HASH'));

  my $alias = $self->{attrs}{alias};
  my $collapsed_cond = $self->{cond} ? $self->_collapse_cond($self->{cond}) : {};
  my %new = (
    %{ $self->_remove_alias($values, $alias) },
    %{ $self->_remove_alias($collapsed_cond, $alias) },
    -source_handle => $self->_source_handle
  );

  return $self->result_class->new(\%new);
}

# _collapse_cond
#
# Recursively collapse the condition.

sub _collapse_cond {
  my ($self, $cond, $collapsed) = @_;

  $collapsed ||= {};

  if (ref $cond eq 'ARRAY') {
    foreach my $subcond (@$cond) {
      next unless ref $subcond;  # -or
#      warn "ARRAY: " . Dumper $subcond;
      $collapsed = $self->_collapse_cond($subcond, $collapsed);
    }
  }
  elsif (ref $cond eq 'HASH') {
    if (keys %$cond and (keys %$cond)[0] eq '-and') {
      foreach my $subcond (@{$cond->{-and}}) {
#        warn "HASH: " . Dumper $subcond;
        $collapsed = $self->_collapse_cond($subcond, $collapsed);
      }
    }
    else {
#      warn "LEAF: " . Dumper $cond;
      foreach my $col (keys %$cond) {
        my $value = $cond->{$col};
        $collapsed->{$col} = $value;
      }
    }
  }

  return $collapsed;
}

# _remove_alias
#
# Remove the specified alias from the specified query hash. A copy is made so
# the original query is not modified.

sub _remove_alias {
  my ($self, $query, $alias) = @_;

  my %orig = %{ $query || {} };
  my %unaliased;

  foreach my $key (keys %orig) {
    if ($key !~ /\./) {
      $unaliased{$key} = $orig{$key};
      next;
    }
    $unaliased{$1} = $orig{$key}
      if $key =~ m/^(?:\Q$alias\E\.)?([^.]+)$/;
  }

  return \%unaliased;
}

=head2 find_or_new

=over 4

=item Arguments: \%vals, \%attrs?

=item Return Value: $object

=back

Find an existing record from this resultset. If none exists, instantiate a new
result object and return it. The object will not be saved into your storage
until you call L<DBIx::Class::Row/insert> on it.

If you want objects to be saved immediately, use L</find_or_create> instead.

=cut

sub find_or_new {
  my $self     = shift;
  my $attrs    = (@_ > 1 && ref $_[$#_] eq 'HASH' ? pop(@_) : {});
  my $hash     = ref $_[0] eq 'HASH' ? shift : {@_};
  my $exists   = $self->find($hash, $attrs);
  return defined $exists ? $exists : $self->new_result($hash);
}

=head2 create

=over 4

=item Arguments: \%vals

=item Return Value: $object

=back

Inserts a record into the resultset and returns the object representing it.

Effectively a shortcut for C<< ->new_result(\%vals)->insert >>.

=cut

sub create {
  my ($self, $attrs) = @_;
  $self->throw_exception( "create needs a hashref" )
    unless ref $attrs eq 'HASH';
  return $self->new_result($attrs)->insert;
}

=head2 find_or_create

=over 4

=item Arguments: \%vals, \%attrs?

=item Return Value: $object

=back

  $class->find_or_create({ key => $val, ... });

Tries to find a record based on its primary key or unique constraint; if none
is found, creates one and returns that instead.

  my $cd = $schema->resultset('CD')->find_or_create({
    cdid   => 5,
    artist => 'Massive Attack',
    title  => 'Mezzanine',
    year   => 2005,
  });

Also takes an optional C<key> attribute, to search by a specific key or unique
constraint. For example:

  my $cd = $schema->resultset('CD')->find_or_create(
    {
      artist => 'Massive Attack',
      title  => 'Mezzanine',
    },
    { key => 'cd_artist_title' }
  );

See also L</find> and L</update_or_create>. For information on how to declare
unique constraints, see L<DBIx::Class::ResultSource/add_unique_constraint>.

=cut

sub find_or_create {
  my $self     = shift;
  my $attrs    = (@_ > 1 && ref $_[$#_] eq 'HASH' ? pop(@_) : {});
  my $hash     = ref $_[0] eq 'HASH' ? shift : {@_};
  my $exists   = $self->find($hash, $attrs);
  return defined $exists ? $exists : $self->create($hash);
}

=head2 update_or_create

=over 4

=item Arguments: \%col_values, { key => $unique_constraint }?

=item Return Value: $object

=back

  $class->update_or_create({ col => $val, ... });

First, searches for an existing row matching one of the unique constraints
(including the primary key) on the source of this resultset. If a row is
found, updates it with the other given column values. Otherwise, creates a new
row.

Takes an optional C<key> attribute to search on a specific unique constraint.
For example:

  # In your application
  my $cd = $schema->resultset('CD')->update_or_create(
    {
      artist => 'Massive Attack',
      title  => 'Mezzanine',
      year   => 1998,
    },
    { key => 'cd_artist_title' }
  );

If no C<key> is specified, it searches on all unique constraints defined on the
source, including the primary key.

If the C<key> is specified as C<primary>, it searches only on the primary key.

See also L</find> and L</find_or_create>. For information on how to declare
unique constraints, see L<DBIx::Class::ResultSource/add_unique_constraint>.

=cut

sub update_or_create {
  my $self = shift;
  my $attrs = (@_ > 1 && ref $_[$#_] eq 'HASH' ? pop(@_) : {});
  my $cond = ref $_[0] eq 'HASH' ? shift : {@_};

  my $row = $self->find($cond, $attrs);
  if (defined $row) {
    $row->update($cond);
    return $row;
  }

  return $self->create($cond);
}

=head2 get_cache

=over 4

=item Arguments: none

=item Return Value: \@cache_objects?

=back

Gets the contents of the cache for the resultset, if the cache is set.

=cut

sub get_cache {
  shift->{all_cache};
}

=head2 set_cache

=over 4

=item Arguments: \@cache_objects

=item Return Value: \@cache_objects

=back

Sets the contents of the cache for the resultset. Expects an arrayref
of objects of the same class as those produced by the resultset. Note that
if the cache is set the resultset will return the cached objects rather
than re-querying the database even if the cache attr is not set.

=cut

sub set_cache {
  my ( $self, $data ) = @_;
  $self->throw_exception("set_cache requires an arrayref")
      if defined($data) && (ref $data ne 'ARRAY');
  $self->{all_cache} = $data;
}

=head2 clear_cache

=over 4

=item Arguments: none

=item Return Value: []

=back

Clears the cache for the resultset.

=cut

sub clear_cache {
  shift->set_cache(undef);
}

=head2 related_resultset

=over 4

=item Arguments: $relationship_name

=item Return Value: $resultset

=back

Returns a related resultset for the supplied relationship name.

  $artist_rs = $schema->resultset('CD')->related_resultset('Artist');

=cut

sub related_resultset {
  my ($self, $rel) = @_;

  $self->{related_resultsets} ||= {};
  return $self->{related_resultsets}{$rel} ||= do {
    my $rel_obj = $self->result_source->relationship_info($rel);

    $self->throw_exception(
      "search_related: result source '" . $self->_source_handle->source_moniker .
        "' has no such relationship $rel")
      unless $rel_obj;
    
    my ($from,$seen) = $self->_resolve_from($rel);

    my $join_count = $seen->{$rel};
    my $alias = ($join_count > 1 ? join('_', $rel, $join_count) : $rel);

    $self->_source_handle->schema->resultset($rel_obj->{class})->search_rs(
      undef, {
        %{$self->{attrs}||{}},
        join => undef,
        prefetch => undef,
        select => undef,
        as => undef,
        alias => $alias,
        where => $self->{cond},
        seen_join => $seen,
        from => $from,
    });
  };
}

sub _resolve_from {
  my ($self, $extra_join) = @_;
  my $source = $self->result_source;
  my $attrs = $self->{attrs};
  
  my $from = $attrs->{from}
    || [ { $attrs->{alias} => $source->from } ];
    
  my $seen = { %{$attrs->{seen_join}||{}} };

  my $join = ($attrs->{join}
               ? [ $attrs->{join}, $extra_join ]
               : $extra_join);
  $from = [
    @$from,
    ($join ? $source->resolve_join($join, $attrs->{alias}, $seen) : ()),
  ];

  return ($from,$seen);
}

sub _resolved_attrs {
  my $self = shift;
  return $self->{_attrs} if $self->{_attrs};

  my $attrs = { %{$self->{attrs}||{}} };
  my $source = $self->result_source;
  my $alias = $attrs->{alias};

  $attrs->{columns} ||= delete $attrs->{cols} if exists $attrs->{cols};
  if ($attrs->{columns}) {
    delete $attrs->{as};
  } elsif (!$attrs->{select}) {
    $attrs->{columns} = [ $source->columns ];
  }
 
  $attrs->{select} = 
    ($attrs->{select}
      ? (ref $attrs->{select} eq 'ARRAY'
          ? [ @{$attrs->{select}} ]
          : [ $attrs->{select} ])
      : [ map { m/\./ ? $_ : "${alias}.$_" } @{delete $attrs->{columns}} ]
    );
  $attrs->{as} =
    ($attrs->{as}
      ? (ref $attrs->{as} eq 'ARRAY'
          ? [ @{$attrs->{as}} ]
          : [ $attrs->{as} ])
      : [ map { m/^\Q${alias}.\E(.+)$/ ? $1 : $_ } @{$attrs->{select}} ]
    );
  
  my $adds;
  if ($adds = delete $attrs->{include_columns}) {
    $adds = [$adds] unless ref $adds eq 'ARRAY';
    push(@{$attrs->{select}}, @$adds);
    push(@{$attrs->{as}}, map { m/([^.]+)$/; $1 } @$adds);
  }
  if ($adds = delete $attrs->{'+select'}) {
    $adds = [$adds] unless ref $adds eq 'ARRAY';
    push(@{$attrs->{select}},
           map { /\./ || ref $_ ? $_ : "${alias}.$_" } @$adds);
  }
  if (my $adds = delete $attrs->{'+as'}) {
    $adds = [$adds] unless ref $adds eq 'ARRAY';
    push(@{$attrs->{as}}, @$adds);
  }

  $attrs->{from} ||= [ { 'me' => $source->from } ];

  if (exists $attrs->{join} || exists $attrs->{prefetch}) {
    my $join = delete $attrs->{join} || {};

    if (defined $attrs->{prefetch}) {
      $join = $self->_merge_attr(
        $join, $attrs->{prefetch}
      );
    }

    $attrs->{from} =   # have to copy here to avoid corrupting the original
      [
        @{$attrs->{from}}, 
        $source->resolve_join($join, $alias, { %{$attrs->{seen_join}||{}} })
      ];
  }

  $attrs->{group_by} ||= $attrs->{select} if delete $attrs->{distinct};
  if ($attrs->{order_by}) {
    $attrs->{order_by} = (ref($attrs->{order_by}) eq 'ARRAY'
                           ? [ @{$attrs->{order_by}} ]
                           : [ $attrs->{order_by} ]);
  } else {
    $attrs->{order_by} = [];    
  }

  my $collapse = $attrs->{collapse} || {};
  if (my $prefetch = delete $attrs->{prefetch}) {
    $prefetch = $self->_merge_attr({}, $prefetch);
    my @pre_order;
    my $seen = $attrs->{seen_join} || {};
    foreach my $p (ref $prefetch eq 'ARRAY' ? @$prefetch : ($prefetch)) {
      # bring joins back to level of current class
      my @prefetch = $source->resolve_prefetch(
        $p, $alias, $seen, \@pre_order, $collapse
      );
      push(@{$attrs->{select}}, map { $_->[0] } @prefetch);
      push(@{$attrs->{as}}, map { $_->[1] } @prefetch);
    }
    push(@{$attrs->{order_by}}, @pre_order);
  }
  $attrs->{collapse} = $collapse;

  return $self->{_attrs} = $attrs;
}

sub _merge_attr {
  my ($self, $a, $b) = @_;
  return $b unless defined($a);
  return $a unless defined($b);
  
  if (ref $b eq 'HASH' && ref $a eq 'HASH') {
    foreach my $key (keys %{$b}) {
      if (exists $a->{$key}) {
        $a->{$key} = $self->_merge_attr($a->{$key}, $b->{$key});
      } else {
        $a->{$key} = $b->{$key};
      }
    }
    return $a;
  } else {
    $a = [$a] unless ref $a eq 'ARRAY';
    $b = [$b] unless ref $b eq 'ARRAY';

    my $hash = {};
    my @array;
    foreach my $x ($a, $b) {
      foreach my $element (@{$x}) {
        if (ref $element eq 'HASH') {
          $hash = $self->_merge_attr($hash, $element);
        } elsif (ref $element eq 'ARRAY') {
          push(@array, @{$element});
        } else {
          push(@array, $element) unless $b == $x
            && grep { $_ eq $element } @array;
        }
      }
    }
    
    @array = grep { !exists $hash->{$_} } @array;

    return keys %{$hash}
      ? ( scalar(@array)
            ? [$hash, @array]
            : $hash
        )
      : \@array;
  }
}

sub result_source {
    my $self = shift;

    if (@_) {
        $self->_source_handle($_[0]->handle);
    } else {
        $self->_source_handle->resolve;
    }
}

=head2 throw_exception

See L<DBIx::Class::Schema/throw_exception> for details.

=cut

sub throw_exception {
  my $self=shift;
  $self->_source_handle->schema->throw_exception(@_);
}

# XXX: FIXME: Attributes docs need clearing up

=head1 ATTRIBUTES

The resultset takes various attributes that modify its behavior. Here's an
overview of them:

=head2 order_by

=over 4

=item Value: ($order_by | \@order_by)

=back

Which column(s) to order the results by. This is currently passed
through directly to SQL, so you can give e.g. C<year DESC> for a
descending order on the column `year'.

Please note that if you have C<quote_char> enabled (see
L<DBIx::Class::Storage::DBI/connect_info>) you will need to do C<\'year DESC' > to
specify an order. (The scalar ref causes it to be passed as raw sql to the DB,
so you will need to manually quote things as appropriate.)

=head2 columns

=over 4

=item Value: \@columns

=back

Shortcut to request a particular set of columns to be retrieved.  Adds
C<me.> onto the start of any column without a C<.> in it and sets C<select>
from that, then auto-populates C<as> from C<select> as normal. (You may also
use the C<cols> attribute, as in earlier versions of DBIC.)

=head2 include_columns

=over 4

=item Value: \@columns

=back

Shortcut to include additional columns in the returned results - for example

  $schema->resultset('CD')->search(undef, {
    include_columns => ['artist.name'],
    join => ['artist']
  });

would return all CDs and include a 'name' column to the information
passed to object inflation. Note that the 'artist' is the name of the
column (or relationship) accessor, and 'name' is the name of the column
accessor in the related table.

=head2 select

=over 4

=item Value: \@select_columns

=back

Indicates which columns should be selected from the storage. You can use
column names, or in the case of RDBMS back ends, function or stored procedure
names:

  $rs = $schema->resultset('Employee')->search(undef, {
    select => [
      'name',
      { count => 'employeeid' },
      { sum => 'salary' }
    ]
  });

When you use function/stored procedure names and do not supply an C<as>
attribute, the column names returned are storage-dependent. E.g. MySQL would
return a column named C<count(employeeid)> in the above example.

=head2 +select

=over 4

Indicates additional columns to be selected from storage.  Works the same as
L<select> but adds columns to the selection.

=back

=head2 +as

=over 4

Indicates additional column names for those added via L<+select>.

=back

=head2 as

=over 4

=item Value: \@inflation_names

=back

Indicates column names for object inflation. That is, c< as >
indicates the name that the column can be accessed as via the
C<get_column> method (or via the object accessor, B<if one already
exists>).  It has nothing to do with the SQL code C< SELECT foo AS bar
>.

The C< as > attribute is used in conjunction with C<select>,
usually when C<select> contains one or more function or stored
procedure names:

  $rs = $schema->resultset('Employee')->search(undef, {
    select => [
      'name',
      { count => 'employeeid' }
    ],
    as => ['name', 'employee_count'],
  });

  my $employee = $rs->first(); # get the first Employee

If the object against which the search is performed already has an accessor
matching a column name specified in C<as>, the value can be retrieved using
the accessor as normal:

  my $name = $employee->name();

If on the other hand an accessor does not exist in the object, you need to
use C<get_column> instead:

  my $employee_count = $employee->get_column('employee_count');

You can create your own accessors if required - see
L<DBIx::Class::Manual::Cookbook> for details.

Please note: This will NOT insert an C<AS employee_count> into the SQL
statement produced, it is used for internal access only. Thus
attempting to use the accessor in an C<order_by> clause or similar
will fail miserably.

To get around this limitation, you can supply literal SQL to your
C<select> attibute that contains the C<AS alias> text, eg:

  select => [\'myfield AS alias']

=head2 join

=over 4

=item Value: ($rel_name | \@rel_names | \%rel_names)

=back

Contains a list of relationships that should be joined for this query.  For
example:

  # Get CDs by Nine Inch Nails
  my $rs = $schema->resultset('CD')->search(
    { 'artist.name' => 'Nine Inch Nails' },
    { join => 'artist' }
  );

Can also contain a hash reference to refer to the other relation's relations.
For example:

  package MyApp::Schema::Track;
  use base qw/DBIx::Class/;
  __PACKAGE__->table('track');
  __PACKAGE__->add_columns(qw/trackid cd position title/);
  __PACKAGE__->set_primary_key('trackid');
  __PACKAGE__->belongs_to(cd => 'MyApp::Schema::CD');
  1;

  # In your application
  my $rs = $schema->resultset('Artist')->search(
    { 'track.title' => 'Teardrop' },
    {
      join     => { cd => 'track' },
      order_by => 'artist.name',
    }
  );

You need to use the relationship (not the table) name in  conditions, 
because they are aliased as such. The current table is aliased as "me", so 
you need to use me.column_name in order to avoid ambiguity. For example:

  # Get CDs from 1984 with a 'Foo' track 
  my $rs = $schema->resultset('CD')->search(
    { 
      'me.year' => 1984,
      'tracks.name' => 'Foo'
    },
    { join => 'tracks' }
  );
  
If the same join is supplied twice, it will be aliased to <rel>_2 (and
similarly for a third time). For e.g.

  my $rs = $schema->resultset('Artist')->search({
    'cds.title'   => 'Down to Earth',
    'cds_2.title' => 'Popular',
  }, {
    join => [ qw/cds cds/ ],
  });

will return a set of all artists that have both a cd with title 'Down
to Earth' and a cd with title 'Popular'.

If you want to fetch related objects from other tables as well, see C<prefetch>
below.

=head2 prefetch

=over 4

=item Value: ($rel_name | \@rel_names | \%rel_names)

=back

Contains one or more relationships that should be fetched along with the main
query (when they are accessed afterwards they will have already been
"prefetched").  This is useful for when you know you will need the related
objects, because it saves at least one query:

  my $rs = $schema->resultset('Tag')->search(
    undef,
    {
      prefetch => {
        cd => 'artist'
      }
    }
  );

The initial search results in SQL like the following:

  SELECT tag.*, cd.*, artist.* FROM tag
  JOIN cd ON tag.cd = cd.cdid
  JOIN artist ON cd.artist = artist.artistid

L<DBIx::Class> has no need to go back to the database when we access the
C<cd> or C<artist> relationships, which saves us two SQL statements in this
case.

Simple prefetches will be joined automatically, so there is no need
for a C<join> attribute in the above search. If you're prefetching to
depth (e.g. { cd => { artist => 'label' } or similar), you'll need to
specify the join as well.

C<prefetch> can be used with the following relationship types: C<belongs_to>,
C<has_one> (or if you're using C<add_relationship>, any relationship declared
with an accessor type of 'single' or 'filter').

=head2 page

=over 4

=item Value: $page

=back

Makes the resultset paged and specifies the page to retrieve. Effectively
identical to creating a non-pages resultset and then calling ->page($page)
on it.

If L<rows> attribute is not specified it defualts to 10 rows per page.

=head2 rows

=over 4

=item Value: $rows

=back

Specifes the maximum number of rows for direct retrieval or the number of
rows per page if the page attribute or method is used.

=head2 offset

=over 4

=item Value: $offset

=back

Specifies the (zero-based) row number for the  first row to be returned, or the
of the first row of the first page if paging is used.

=head2 group_by

=over 4

=item Value: \@columns

=back

A arrayref of columns to group by. Can include columns of joined tables.

  group_by => [qw/ column1 column2 ... /]

=head2 having

=over 4

=item Value: $condition

=back

HAVING is a select statement attribute that is applied between GROUP BY and
ORDER BY. It is applied to the after the grouping calculations have been
done.

  having => { 'count(employee)' => { '>=', 100 } }

=head2 distinct

=over 4

=item Value: (0 | 1)

=back

Set to 1 to group by all columns.

=head2 where

=over 4

Adds to the WHERE clause.

  # only return rows WHERE deleted IS NULL for all searches
  __PACKAGE__->resultset_attributes({ where => { deleted => undef } }); )

Can be overridden by passing C<{ where => undef }> as an attribute
to a resulset.

=back

=head2 cache

Set to 1 to cache search results. This prevents extra SQL queries if you
revisit rows in your ResultSet:

  my $resultset = $schema->resultset('Artist')->search( undef, { cache => 1 } );

  while( my $artist = $resultset->next ) {
    ... do stuff ...
  }

  $rs->first; # without cache, this would issue a query

By default, searches are not cached.

For more examples of using these attributes, see
L<DBIx::Class::Manual::Cookbook>.

=head2 from

=over 4

=item Value: \@from_clause

=back

The C<from> attribute gives you manual control over the C<FROM> clause of SQL
statements generated by L<DBIx::Class>, allowing you to express custom C<JOIN>
clauses.

NOTE: Use this on your own risk.  This allows you to shoot off your foot!

C<join> will usually do what you need and it is strongly recommended that you
avoid using C<from> unless you cannot achieve the desired result using C<join>.
And we really do mean "cannot", not just tried and failed. Attempting to use
this because you're having problems with C<join> is like trying to use x86
ASM because you've got a syntax error in your C. Trust us on this.

Now, if you're still really, really sure you need to use this (and if you're
not 100% sure, ask the mailing list first), here's an explanation of how this
works.

The syntax is as follows -

  [
    { <alias1> => <table1> },
    [
      { <alias2> => <table2>, -join_type => 'inner|left|right' },
      [], # nested JOIN (optional)
      { <table1.column1> => <table2.column2>, ... (more conditions) },
    ],
    # More of the above [ ] may follow for additional joins
  ]

  <table1> <alias1>
  JOIN
    <table2> <alias2>
    [JOIN ...]
  ON <table1.column1> = <table2.column2>
  <more joins may follow>

An easy way to follow the examples below is to remember the following:

    Anything inside "[]" is a JOIN
    Anything inside "{}" is a condition for the enclosing JOIN

The following examples utilize a "person" table in a family tree application.
In order to express parent->child relationships, this table is self-joined:

    # Person->belongs_to('father' => 'Person');
    # Person->belongs_to('mother' => 'Person');

C<from> can be used to nest joins. Here we return all children with a father,
then search against all mothers of those children:

  $rs = $schema->resultset('Person')->search(
      undef,
      {
          alias => 'mother', # alias columns in accordance with "from"
          from => [
              { mother => 'person' },
              [
                  [
                      { child => 'person' },
                      [
                          { father => 'person' },
                          { 'father.person_id' => 'child.father_id' }
                      ]
                  ],
                  { 'mother.person_id' => 'child.mother_id' }
              ],
          ]
      },
  );

  # Equivalent SQL:
  # SELECT mother.* FROM person mother
  # JOIN (
  #   person child
  #   JOIN person father
  #   ON ( father.person_id = child.father_id )
  # )
  # ON ( mother.person_id = child.mother_id )

The type of any join can be controlled manually. To search against only people
with a father in the person table, we could explicitly use C<INNER JOIN>:

    $rs = $schema->resultset('Person')->search(
        undef,
        {
            alias => 'child', # alias columns in accordance with "from"
            from => [
                { child => 'person' },
                [
                    { father => 'person', -join_type => 'inner' },
                    { 'father.id' => 'child.father_id' }
                ],
            ]
        },
    );

    # Equivalent SQL:
    # SELECT child.* FROM person child
    # INNER JOIN person father ON child.father_id = father.id

=cut

1;<|MERGE_RESOLUTION|>--- conflicted
+++ resolved
@@ -757,82 +757,6 @@
   my ($self, $as_proto, $row) = @_;
 
   my @copy = @$row;
-<<<<<<< HEAD
-
-  # 'foo'         => [ undef, 'foo' ]
-  # 'foo.bar'     => [ 'foo', 'bar' ]
-  # 'foo.bar.baz' => [ 'foo.bar', 'baz' ]
-
-  my @construct_as = map { [ (/^(?:(.*)\.)?([^.]+)$/) ] } @$as_proto;
-
-  my %collapse = %{$self->{_attrs}{collapse}||{}};
-
-  my @pri_index;
-
-  # if we're doing collapsing (has_many prefetch) we need to grab records
-  # until the PK changes, so fill @pri_index. if not, we leave it empty so
-  # we know we don't have to bother.
-
-  # the reason for not using the collapse stuff directly is because if you
-  # had for e.g. two artists in a row with no cds, the collapse info for
-  # both would be NULL (undef) so you'd lose the second artist
-
-  # store just the index so we can check the array positions from the row
-  # without having to contruct the full hash
-
-  if (keys %collapse) {
-    my %pri = map { ($_ => 1) } $self->result_source->primary_columns;
-    foreach my $i (0 .. $#construct_as) {
-      if (delete $pri{$construct_as[$i]}) {
-        push(@pri_index, $i);
-      }
-      last unless keys %pri; # short circuit (Johnny Five Is Alive!)
-    }
-  }
-
-  # no need to do an if, it'll be empty if @pri_index is empty anyway
-
-  my %pri_vals = map { ($_ => $copy[$_]) } @pri_index;
-
-  my %const;
-
-  do { # no need to check anything at the front, we always want the first row
-  
-    foreach my $this_as (@construct_as) {
-      $const{$this_as->[0]||''}{$this_as->[1]} = shift(@copy);
-    }
-
-  } until ( # no pri_index => no collapse => drop straight out
-      !@pri_index
-    or
-      do { # get another row, stash it, drop out if different PK
-
-        @copy = $self->cursor->next;
-        $self->{stashed_row} = \@copy;
-
-        # last thing in do block, counts as true if anything doesn't match
-
-        # check xor defined first for NULL vs. NOT NULL then if one is
-        # defined the other must be so check string equality
-
-        grep {
-          (defined $pri_vals{$_} ^ defined $copy[$_])
-          || (defined $pri_vals{$_} && ($pri_vals{$_} ne $copy[$_]))
-        } @pri_index;
-      }
-  );
-
-  # THIS BIT STILL NEEDS TO DO THE COLLAPSE
-
-  my $alias = $self->{attrs}{alias};
-  my $info = [ {}, {} ];
-  foreach my $key (keys %const) {
-    if (length $key && $key ne $alias) {
-      my $target = $info;
-      my @parts = split(/\./, $key);
-      foreach my $p (@parts) {
-        $target = $target->[1]->{$p} ||= [];
-=======
 
   # 'foo'         => [ undef, 'foo' ]
   # 'foo.bar'     => [ 'foo', 'bar' ]
@@ -861,13 +785,10 @@
       next if defined($construct_as[$i][0]); # only self table
       if (delete $pri{$construct_as[$i][1]}) {
         push(@pri_index, $i);
->>>>>>> b25e9fa0
       }
       last unless keys %pri; # short circuit (Johnny Five Is Alive!)
     }
   }
-<<<<<<< HEAD
-=======
 
   # no need to do an if, it'll be empty if @pri_index is empty anyway
 
@@ -953,7 +874,6 @@
       }
     }
   }
->>>>>>> b25e9fa0
 
   return $info;
 }
