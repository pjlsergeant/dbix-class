--- conflicted
+++ resolved
@@ -64,12 +64,7 @@
   my $source = $self->{result_source};
   croak "No result_source set on this object; can't insert" unless $source;
   #use Data::Dumper; warn Dumper($self);
-<<<<<<< HEAD
-  $self->result_source->storage->insert(
-    $self->_table_name, { $self->get_columns });
-=======
   $source->storage->insert($source->from, { $self->get_columns });
->>>>>>> 3b7992e1
   $self->in_storage(1);
   $self->{_dirty_columns} = {};
   return $self;
@@ -103,11 +98,7 @@
   my ($self, $upd) = @_;
   $self->throw( "Not in database" ) unless $self->in_storage;
   my %to_update = $self->get_dirty_columns;
-<<<<<<< HEAD
-  return -1 unless keys %to_update;
-=======
   return $self unless keys %to_update;
->>>>>>> 3b7992e1
   my $rows = $self->result_source->storage->update(
                $self->result_source->from, \%to_update, $self->ident_condition);
   if ($rows == 0) {
@@ -133,10 +124,6 @@
   my $self = shift;
   if (ref $self) {
     $self->throw( "Not in database" ) unless $self->in_storage;
-<<<<<<< HEAD
-    #warn $self->_ident_cond.' '.join(', ', $self->_ident_values);
-=======
->>>>>>> 3b7992e1
     $self->result_source->storage->delete(
       $self->result_source->from, $self->ident_condition);
     $self->in_storage(undef);
@@ -182,11 +169,7 @@
 
 sub get_columns {
   my $self = shift;
-<<<<<<< HEAD
-  return return %{$self->{_column_data}};
-=======
   return %{$self->{_column_data}};
->>>>>>> 3b7992e1
 }
 
 =head2 get_dirty_columns
@@ -271,43 +254,6 @@
 }
 
 =head2 inflate_result
-<<<<<<< HEAD
-
-  Class->inflate_result(\%me, \%prefetch?)
-
-Called by ResultSet to inflate a result from storage
-
-=cut
-
-sub inflate_result {
-  my ($class, $me, $prefetch) = @_;
-  #use Data::Dumper; print Dumper(@_);
-  my $new = bless({ _column_data => $me }, ref $class || $class);
-  $new->in_storage(1);
-  PRE: foreach my $pre (keys %{$prefetch||{}}) {
-    my $rel_obj = $class->_relationships->{$pre};
-    my $pre_class = $class->resolve_class($rel_obj->{class});
-    my $fetched = $pre_class->inflate_result(@{$prefetch->{$pre}});
-    $class->throw("No accessor for prefetched $pre")
-      unless defined $rel_obj->{attrs}{accessor};
-    if ($rel_obj->{attrs}{accessor} eq 'single') {
-      PRIMARY: foreach my $pri ($rel_obj->{class}->primary_columns) {
-        unless (defined $fetched->get_column($pri)) {
-          undef $fetched;
-          last PRIMARY;
-        }
-      }
-      $new->{_relationship_data}{$pre} = $fetched;
-    } elsif ($rel_obj->{attrs}{accessor} eq 'filter') {
-      $new->{_inflated_column}{$pre} = $fetched;
-    } else {
-      $class->throw("Don't know how to store prefetched $pre");
-    }
-  }
-  return $new;
-}
-=======
->>>>>>> 3b7992e1
 
   Class->inflate_result($result_source, \%me, \%prefetch?)
 
