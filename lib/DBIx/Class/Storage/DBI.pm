package DBIx::Class::Storage::DBI;
# -*- mode: cperl; cperl-indent-level: 2 -*-

use base 'DBIx::Class::Storage';

use strict;    
use warnings;
use Carp::Clan qw/^DBIx::Class/;
use DBI;
use DBIx::Class::SQLAHacks;
use DBIx::Class::Storage::DBI::Cursor;
use DBIx::Class::Storage::Statistics;
use Scalar::Util qw/blessed weaken/;
use List::Util();

__PACKAGE__->mk_group_accessors('simple' =>
    qw/_connect_info _dbi_connect_info _dbh _sql_maker _sql_maker_opts
       _conn_pid _conn_tid transaction_depth _dbh_autocommit savepoints/
);

# the values for these accessors are picked out (and deleted) from
# the attribute hashref passed to connect_info
my @storage_options = qw/
  on_connect_do on_disconnect_do disable_sth_caching unsafe auto_savepoint
/;
__PACKAGE__->mk_group_accessors('simple' => @storage_options);


# default cursor class, overridable in connect_info attributes
__PACKAGE__->cursor_class('DBIx::Class::Storage::DBI::Cursor');

__PACKAGE__->mk_group_accessors('inherited' => qw/sql_maker_class/);
__PACKAGE__->sql_maker_class('DBIx::Class::SQLAHacks');


=head1 NAME

DBIx::Class::Storage::DBI - DBI storage handler

=head1 SYNOPSIS

  my $schema = MySchema->connect('dbi:SQLite:my.db');

  $schema->storage->debug(1);
  $schema->dbh_do("DROP TABLE authors");

  $schema->resultset('Book')->search({
     written_on => $schema->storage->datetime_parser(DateTime->now)
  });

=head1 DESCRIPTION

This class represents the connection to an RDBMS via L<DBI>.  See
L<DBIx::Class::Storage> for general information.  This pod only
documents DBI-specific methods and behaviors.

=head1 METHODS

=cut

sub new {
  my $new = shift->next::method(@_);

  $new->transaction_depth(0);
  $new->_sql_maker_opts({});
  $new->{savepoints} = [];
  $new->{_in_dbh_do} = 0;
  $new->{_dbh_gen} = 0;

  $new;
}

=head2 connect_info

This method is normally called by L<DBIx::Class::Schema/connection>, which
encapsulates its argument list in an arrayref before passing them here.

The argument list may contain:

=over

=item *

The same 4-element argument set one would normally pass to
L<DBI/connect>, optionally followed by
L<extra attributes|/DBIx::Class specific connection attributes>
recognized by DBIx::Class:

  $connect_info_args = [ $dsn, $user, $password, \%dbi_attributes?, \%extra_attributes? ];

=item *

A single code reference which returns a connected 
L<DBI database handle|DBI/connect> optionally followed by 
L<extra attributes|/DBIx::Class specific connection attributes> recognized
by DBIx::Class:

  $connect_info_args = [ sub { DBI->connect (...) }, \%extra_attributes? ];

=item *

A single hashref with all the attributes and the dsn/user/password
mixed together:

  $connect_info_args = [{
    dsn => $dsn,
    user => $user,
    password => $pass,
    %dbi_attributes,
    %extra_attributes,
  }];

This is particularly useful for L<Catalyst> based applications, allowing the 
following config (L<Config::General> style):

  <Model::DB>
    schema_class   App::DB
    <connect_info>
      dsn          dbi:mysql:database=test
      user         testuser
      password     TestPass
      AutoCommit   1
    </connect_info>
  </Model::DB>

=back

Please note that the L<DBI> docs recommend that you always explicitly
set C<AutoCommit> to either I<0> or I<1>.  L<DBIx::Class> further
recommends that it be set to I<1>, and that you perform transactions
via our L<DBIx::Class::Schema/txn_do> method.  L<DBIx::Class> will set it
to I<1> if you do not do explicitly set it to zero.  This is the default 
for most DBDs. See L</DBIx::Class and AutoCommit> for details.

=head3 DBIx::Class specific connection attributes

In addition to the standard L<DBI|DBI/ATTRIBUTES_COMMON_TO_ALL_HANDLES>
L<connection|DBI/Database_Handle_Attributes> attributes, DBIx::Class recognizes
the following connection options. These options can be mixed in with your other
L<DBI> connection attributes, or placed in a seperate hashref
(C<\%extra_attributes>) as shown above.

Every time C<connect_info> is invoked, any previous settings for
these options will be cleared before setting the new ones, regardless of
whether any options are specified in the new C<connect_info>.


=over

=item on_connect_do

Specifies things to do immediately after connecting or re-connecting to
the database.  Its value may contain:

=over

=item a scalar

This contains one SQL statement to execute.

=item an array reference

This contains SQL statements to execute in order.  Each element contains
a string or a code reference that returns a string.

=item a code reference

This contains some code to execute.  Unlike code references within an
array reference, its return value is ignored.

=back

=item on_disconnect_do

Takes arguments in the same form as L</on_connect_do> and executes them
immediately before disconnecting from the database.

Note, this only runs if you explicitly call L</disconnect> on the
storage object.

=item disable_sth_caching

If set to a true value, this option will disable the caching of
statement handles via L<DBI/prepare_cached>.

=item limit_dialect 

Sets the limit dialect. This is useful for JDBC-bridge among others
where the remote SQL-dialect cannot be determined by the name of the
driver alone. See also L<SQL::Abstract::Limit>.

=item quote_char

Specifies what characters to use to quote table and column names. If 
you use this you will want to specify L</name_sep> as well.

C<quote_char> expects either a single character, in which case is it
is placed on either side of the table/column name, or an arrayref of length
2 in which case the table/column name is placed between the elements.

For example under MySQL you should use C<< quote_char => '`' >>, and for
SQL Server you should use C<< quote_char => [qw/[ ]/] >>.

=item name_sep

This only needs to be used in conjunction with C<quote_char>, and is used to 
specify the charecter that seperates elements (schemas, tables, columns) from 
each other. In most cases this is simply a C<.>.

The consequences of not supplying this value is that L<SQL::Abstract>
will assume DBIx::Class' uses of aliases to be complete column
names. The output will look like I<"me.name"> when it should actually
be I<"me"."name">.

=item unsafe

This Storage driver normally installs its own C<HandleError>, sets
C<RaiseError> and C<ShowErrorStatement> on, and sets C<PrintError> off on
all database handles, including those supplied by a coderef.  It does this
so that it can have consistent and useful error behavior.

If you set this option to a true value, Storage will not do its usual
modifications to the database handle's attributes, and instead relies on
the settings in your connect_info DBI options (or the values you set in
your connection coderef, in the case that you are connecting via coderef).

Note that your custom settings can cause Storage to malfunction,
especially if you set a C<HandleError> handler that suppresses exceptions
and/or disable C<RaiseError>.

=item auto_savepoint

If this option is true, L<DBIx::Class> will use savepoints when nesting
transactions, making it possible to recover from failure in the inner
transaction without having to abort all outer transactions.

=item cursor_class

Use this argument to supply a cursor class other than the default
L<DBIx::Class::Storage::DBI::Cursor>.

=back

Some real-life examples of arguments to L</connect_info> and
L<DBIx::Class::Schema/connect>

  # Simple SQLite connection
  ->connect_info([ 'dbi:SQLite:./foo.db' ]);

  # Connect via subref
  ->connect_info([ sub { DBI->connect(...) } ]);

  # A bit more complicated
  ->connect_info(
    [
      'dbi:Pg:dbname=foo',
      'postgres',
      'my_pg_password',
      { AutoCommit => 1 },
      { quote_char => q{"}, name_sep => q{.} },
    ]
  );

  # Equivalent to the previous example
  ->connect_info(
    [
      'dbi:Pg:dbname=foo',
      'postgres',
      'my_pg_password',
      { AutoCommit => 1, quote_char => q{"}, name_sep => q{.} },
    ]
  );

  # Same, but with hashref as argument
  # See parse_connect_info for explanation
  ->connect_info(
    [{
      dsn         => 'dbi:Pg:dbname=foo',
      user        => 'postgres',
      password    => 'my_pg_password',
      AutoCommit  => 1,
      quote_char  => q{"},
      name_sep    => q{.},
    }]
  );

  # Subref + DBIx::Class-specific connection options
  ->connect_info(
    [
      sub { DBI->connect(...) },
      {
          quote_char => q{`},
          name_sep => q{@},
          on_connect_do => ['SET search_path TO myschema,otherschema,public'],
          disable_sth_caching => 1,
      },
    ]
  );



=cut

sub connect_info {
  my ($self, $info_arg) = @_;

  return $self->_connect_info if !$info_arg;

  my @args = @$info_arg;  # take a shallow copy for further mutilation
  $self->_connect_info([@args]); # copy for _connect_info


  # combine/pre-parse arguments depending on invocation style

  my %attrs;
  if (ref $args[0] eq 'CODE') {     # coderef with optional \%extra_attributes
    %attrs = %{ $args[1] || {} };
    @args = $args[0];
  }
  elsif (ref $args[0] eq 'HASH') { # single hashref (i.e. Catalyst config)
    %attrs = %{$args[0]};
    @args = ();
    for (qw/password user dsn/) {
      unshift @args, delete $attrs{$_};
    }
  }
  else {                # otherwise assume dsn/user/password + \%attrs + \%extra_attrs
    %attrs = (
      % { $args[3] || {} },
      % { $args[4] || {} },
    );
    @args = @args[0,1,2];
  }

  # Kill sql_maker/_sql_maker_opts, so we get a fresh one with only
  #  the new set of options
  $self->_sql_maker(undef);
  $self->_sql_maker_opts({});

  if(keys %attrs) {
    for my $storage_opt (@storage_options, 'cursor_class') {    # @storage_options is declared at the top of the module
      if(my $value = delete $attrs{$storage_opt}) {
        $self->$storage_opt($value);
      }
    }
    for my $sql_maker_opt (qw/limit_dialect quote_char name_sep/) {
      if(my $opt_val = delete $attrs{$sql_maker_opt}) {
        $self->_sql_maker_opts->{$sql_maker_opt} = $opt_val;
      }
    }
  }

  %attrs = () if (ref $args[0] eq 'CODE');  # _connect() never looks past $args[0] in this case

  $self->_dbi_connect_info([@args, keys %attrs ? \%attrs : ()]);
  $self->_connect_info;
}

=head2 on_connect_do

This method is deprecated in favour of setting via L</connect_info>.


=head2 dbh_do

Arguments: ($subref | $method_name), @extra_coderef_args?

Execute the given $subref or $method_name using the new exception-based
connection management.

The first two arguments will be the storage object that C<dbh_do> was called
on and a database handle to use.  Any additional arguments will be passed
verbatim to the called subref as arguments 2 and onwards.

Using this (instead of $self->_dbh or $self->dbh) ensures correct
exception handling and reconnection (or failover in future subclasses).

Your subref should have no side-effects outside of the database, as
there is the potential for your subref to be partially double-executed
if the database connection was stale/dysfunctional.

Example:

  my @stuff = $schema->storage->dbh_do(
    sub {
      my ($storage, $dbh, @cols) = @_;
      my $cols = join(q{, }, @cols);
      $dbh->selectrow_array("SELECT $cols FROM foo");
    },
    @column_list
  );

=cut

sub dbh_do {
  my $self = shift;
  my $code = shift;

  my $dbh = $self->_dbh;

  return $self->$code($dbh, @_) if $self->{_in_dbh_do}
      || $self->{transaction_depth};

  local $self->{_in_dbh_do} = 1;

  my @result;
  my $want_array = wantarray;

  eval {
    $self->_verify_pid if $dbh;
    if(!$self->_dbh) {
        $self->_populate_dbh;
        $dbh = $self->_dbh;
    }

    if($want_array) {
        @result = $self->$code($dbh, @_);
    }
    elsif(defined $want_array) {
        $result[0] = $self->$code($dbh, @_);
    }
    else {
        $self->$code($dbh, @_);
    }
  };

  my $exception = $@;
  if(!$exception) { return $want_array ? @result : $result[0] }

  $self->throw_exception($exception) if $self->connected;

  # We were not connected - reconnect and retry, but let any
  #  exception fall right through this time
  $self->_populate_dbh;
  $self->$code($self->_dbh, @_);
}

# This is basically a blend of dbh_do above and DBIx::Class::Storage::txn_do.
# It also informs dbh_do to bypass itself while under the direction of txn_do,
#  via $self->{_in_dbh_do} (this saves some redundant eval and errorcheck, etc)
sub txn_do {
  my $self = shift;
  my $coderef = shift;

  ref $coderef eq 'CODE' or $self->throw_exception
    ('$coderef must be a CODE reference');

  return $coderef->(@_) if $self->{transaction_depth} && ! $self->auto_savepoint;

  local $self->{_in_dbh_do} = 1;

  my @result;
  my $want_array = wantarray;

  my $tried = 0;
  while(1) {
    eval {
      $self->_verify_pid if $self->_dbh;
      $self->_populate_dbh if !$self->_dbh;

      $self->txn_begin;
      if($want_array) {
          @result = $coderef->(@_);
      }
      elsif(defined $want_array) {
          $result[0] = $coderef->(@_);
      }
      else {
          $coderef->(@_);
      }
      $self->txn_commit;
    };

    my $exception = $@;
    if(!$exception) { return $want_array ? @result : $result[0] }

    if($tried++ > 0 || $self->connected) {
      eval { $self->txn_rollback };
      my $rollback_exception = $@;
      if($rollback_exception) {
        my $exception_class = "DBIx::Class::Storage::NESTED_ROLLBACK_EXCEPTION";
        $self->throw_exception($exception)  # propagate nested rollback
          if $rollback_exception =~ /$exception_class/;

        $self->throw_exception(
          "Transaction aborted: ${exception}. "
          . "Rollback failed: ${rollback_exception}"
        );
      }
      $self->throw_exception($exception)
    }

    # We were not connected, and was first try - reconnect and retry
    # via the while loop
    $self->_populate_dbh;
  }
}

=head2 disconnect

Our C<disconnect> method also performs a rollback first if the
database is not in C<AutoCommit> mode.

=cut

sub disconnect {
  my ($self) = @_;

  if( $self->connected ) {
    my $connection_do = $self->on_disconnect_do;
    $self->_do_connection_actions($connection_do) if ref($connection_do);

    $self->_dbh->rollback unless $self->_dbh_autocommit;
    $self->_dbh->disconnect;
    $self->_dbh(undef);
    $self->{_dbh_gen}++;
  }
}

=head2 with_deferred_fk_checks

=over 4

=item Arguments: C<$coderef>

=item Return Value: The return value of $coderef

=back

Storage specific method to run the code ref with FK checks deferred or
in MySQL's case disabled entirely.

=cut

# Storage subclasses should override this
sub with_deferred_fk_checks {
  my ($self, $sub) = @_;

  $sub->();
}

sub connected {
  my ($self) = @_;

  if(my $dbh = $self->_dbh) {
      if(defined $self->_conn_tid && $self->_conn_tid != threads->tid) {
          $self->_dbh(undef);
          $self->{_dbh_gen}++;
          return;
      }
      else {
          $self->_verify_pid;
          return 0 if !$self->_dbh;
      }
      return ($dbh->FETCH('Active') && $dbh->ping);
  }

  return 0;
}

# handle pid changes correctly
#  NOTE: assumes $self->_dbh is a valid $dbh
sub _verify_pid {
  my ($self) = @_;

  return if defined $self->_conn_pid && $self->_conn_pid == $$;

  $self->_dbh->{InactiveDestroy} = 1;
  $self->_dbh(undef);
  $self->{_dbh_gen}++;

  return;
}

sub ensure_connected {
  my ($self) = @_;

  unless ($self->connected) {
    $self->_populate_dbh;
  }
}

=head2 dbh

Returns the dbh - a data base handle of class L<DBI>.

=cut

sub dbh {
  my ($self) = @_;

  $self->ensure_connected;
  return $self->_dbh;
}

sub _sql_maker_args {
    my ($self) = @_;
    
    return ( bindtype=>'columns', array_datatypes => 1, limit_dialect => $self->dbh, %{$self->_sql_maker_opts} );
}

sub sql_maker {
  my ($self) = @_;
  unless ($self->_sql_maker) {
    my $sql_maker_class = $self->sql_maker_class;
    $self->_sql_maker($sql_maker_class->new( $self->_sql_maker_args ));
  }
  return $self->_sql_maker;
}

sub _rebless {}

sub _populate_dbh {
  my ($self) = @_;
  my @info = @{$self->_dbi_connect_info || []};
  $self->_dbh($self->_connect(@info));

  $self->_conn_pid($$);
  $self->_conn_tid(threads->tid) if $INC{'threads.pm'};

  $self->_determine_driver;

  # Always set the transaction depth on connect, since
  #  there is no transaction in progress by definition
  $self->{transaction_depth} = $self->_dbh_autocommit ? 0 : 1;

  my $connection_do = $self->on_connect_do;
  $self->_do_connection_actions($connection_do) if $connection_do;
}

sub _determine_driver {
  my ($self) = @_;

  if (ref $self eq 'DBIx::Class::Storage::DBI') {
    my $driver;

    if ($self->_dbh) { # we are connected
      $driver = $self->_dbh->{Driver}{Name};
    } else {
      # try to use dsn to not require being connected, the driver may still
      # force a connection in _rebless to determine version
      ($driver) = $self->_dbi_connect_info->[0] =~ /dbi:([^:]+):/i;
    }

    if ($self->load_optional_class("DBIx::Class::Storage::DBI::${driver}")) {
      bless $self, "DBIx::Class::Storage::DBI::${driver}";
      $self->_rebless();
    }
  }
}

sub _do_connection_actions {
  my $self = shift;
  my $connection_do = shift;

  if (!ref $connection_do) {
    $self->_do_query($connection_do);
  }
  elsif (ref $connection_do eq 'ARRAY') {
    $self->_do_query($_) foreach @$connection_do;
  }
  elsif (ref $connection_do eq 'CODE') {
    $connection_do->($self);
  }
  else {
    $self->throw_exception (sprintf ("Don't know how to process conection actions of type '%s'", ref $connection_do) );
  }

  return $self;
}

sub _do_query {
  my ($self, $action) = @_;

  if (ref $action eq 'CODE') {
    $action = $action->($self);
    $self->_do_query($_) foreach @$action;
  }
  else {
    # Most debuggers expect ($sql, @bind), so we need to exclude
    # the attribute hash which is the second argument to $dbh->do
    # furthermore the bind values are usually to be presented
    # as named arrayref pairs, so wrap those here too
    my @do_args = (ref $action eq 'ARRAY') ? (@$action) : ($action);
    my $sql = shift @do_args;
    my $attrs = shift @do_args;
    my @bind = map { [ undef, $_ ] } @do_args;

    $self->_query_start($sql, @bind);
    $self->_dbh->do($sql, $attrs, @do_args);
    $self->_query_end($sql, @bind);
  }

  return $self;
}

sub _connect {
  my ($self, @info) = @_;

  $self->throw_exception("You failed to provide any connection info")
    if !@info;

  my ($old_connect_via, $dbh);

  if ($INC{'Apache/DBI.pm'} && $ENV{MOD_PERL}) {
    $old_connect_via = $DBI::connect_via;
    $DBI::connect_via = 'connect';
  }

  eval {
    if(ref $info[0] eq 'CODE') {
       $dbh = &{$info[0]}
    }
    else {
       $dbh = DBI->connect(@info);
    }

    if($dbh && !$self->unsafe) {
      my $weak_self = $self;
      weaken($weak_self);
      $dbh->{HandleError} = sub {
          if ($weak_self) {
            $weak_self->throw_exception("DBI Exception: $_[0]");
          }
          else {
            croak ("DBI Exception: $_[0]");
          }
      };
      $dbh->{ShowErrorStatement} = 1;
      $dbh->{RaiseError} = 1;
      $dbh->{PrintError} = 0;
    }
  };

  $DBI::connect_via = $old_connect_via if $old_connect_via;

  $self->throw_exception("DBI Connection failed: " . ($@||$DBI::errstr))
    if !$dbh || $@;

  $self->_dbh_autocommit($dbh->{AutoCommit});

  $dbh;
}

sub svp_begin {
  my ($self, $name) = @_;

  $name = $self->_svp_generate_name
    unless defined $name;

  $self->throw_exception ("You can't use savepoints outside a transaction")
    if $self->{transaction_depth} == 0;

  $self->throw_exception ("Your Storage implementation doesn't support savepoints")
    unless $self->can('_svp_begin');
  
  push @{ $self->{savepoints} }, $name;

  $self->debugobj->svp_begin($name) if $self->debug;
  
  return $self->_svp_begin($name);
}

sub svp_release {
  my ($self, $name) = @_;

  $self->throw_exception ("You can't use savepoints outside a transaction")
    if $self->{transaction_depth} == 0;

  $self->throw_exception ("Your Storage implementation doesn't support savepoints")
    unless $self->can('_svp_release');

  if (defined $name) {
    $self->throw_exception ("Savepoint '$name' does not exist")
      unless grep { $_ eq $name } @{ $self->{savepoints} };

    # Dig through the stack until we find the one we are releasing.  This keeps
    # the stack up to date.
    my $svp;

    do { $svp = pop @{ $self->{savepoints} } } while $svp ne $name;
  } else {
    $name = pop @{ $self->{savepoints} };
  }

  $self->debugobj->svp_release($name) if $self->debug;

  return $self->_svp_release($name);
}

sub svp_rollback {
  my ($self, $name) = @_;

  $self->throw_exception ("You can't use savepoints outside a transaction")
    if $self->{transaction_depth} == 0;

  $self->throw_exception ("Your Storage implementation doesn't support savepoints")
    unless $self->can('_svp_rollback');

  if (defined $name) {
      # If they passed us a name, verify that it exists in the stack
      unless(grep({ $_ eq $name } @{ $self->{savepoints} })) {
          $self->throw_exception("Savepoint '$name' does not exist!");
      }

      # Dig through the stack until we find the one we are releasing.  This keeps
      # the stack up to date.
      while(my $s = pop(@{ $self->{savepoints} })) {
          last if($s eq $name);
      }
      # Add the savepoint back to the stack, as a rollback doesn't remove the
      # named savepoint, only everything after it.
      push(@{ $self->{savepoints} }, $name);
  } else {
      # We'll assume they want to rollback to the last savepoint
      $name = $self->{savepoints}->[-1];
  }

  $self->debugobj->svp_rollback($name) if $self->debug;
  
  return $self->_svp_rollback($name);
}

sub _svp_generate_name {
    my ($self) = @_;

    return 'savepoint_'.scalar(@{ $self->{'savepoints'} });
}

sub txn_begin {
  my $self = shift;
  $self->ensure_connected();
  if($self->{transaction_depth} == 0) {
    $self->debugobj->txn_begin()
      if $self->debug;
    # this isn't ->_dbh-> because
    #  we should reconnect on begin_work
    #  for AutoCommit users
    $self->dbh->begin_work;
  } elsif ($self->auto_savepoint) {
    $self->svp_begin;
  }
  $self->{transaction_depth}++;
}

sub txn_commit {
  my $self = shift;
  if ($self->{transaction_depth} == 1) {
    my $dbh = $self->_dbh;
    $self->debugobj->txn_commit()
      if ($self->debug);
    $dbh->commit;
    $self->{transaction_depth} = 0
      if $self->_dbh_autocommit;
  }
  elsif($self->{transaction_depth} > 1) {
    $self->{transaction_depth}--;
    $self->svp_release
      if $self->auto_savepoint;
  }
}

sub txn_rollback {
  my $self = shift;
  my $dbh = $self->_dbh;
  eval {
    if ($self->{transaction_depth} == 1) {
      $self->debugobj->txn_rollback()
        if ($self->debug);
      $self->{transaction_depth} = 0
        if $self->_dbh_autocommit;
      $dbh->rollback;
    }
    elsif($self->{transaction_depth} > 1) {
      $self->{transaction_depth}--;
      if ($self->auto_savepoint) {
        $self->svp_rollback;
        $self->svp_release;
      }
    }
    else {
      die DBIx::Class::Storage::NESTED_ROLLBACK_EXCEPTION->new;
    }
  };
  if ($@) {
    my $error = $@;
    my $exception_class = "DBIx::Class::Storage::NESTED_ROLLBACK_EXCEPTION";
    $error =~ /$exception_class/ and $self->throw_exception($error);
    # ensure that a failed rollback resets the transaction depth
    $self->{transaction_depth} = $self->_dbh_autocommit ? 0 : 1;
    $self->throw_exception($error);
  }
}

# This used to be the top-half of _execute.  It was split out to make it
#  easier to override in NoBindVars without duping the rest.  It takes up
#  all of _execute's args, and emits $sql, @bind.
sub _prep_for_execute {
  my ($self, $op, $extra_bind, $ident, $args) = @_;

  if( blessed($ident) && $ident->isa("DBIx::Class::ResultSource") ) {
    $ident = $ident->from();
  }

  my ($sql, @bind) = $self->sql_maker->$op($ident, @$args);

  unshift(@bind,
    map { ref $_ eq 'ARRAY' ? $_ : [ '!!dummy', $_ ] } @$extra_bind)
      if $extra_bind;
  return ($sql, \@bind);
}

sub _fix_bind_params {
    my ($self, @bind) = @_;

    ### Turn @bind from something like this:
    ###   ( [ "artist", 1 ], [ "cdid", 1, 3 ] )
    ### to this:
    ###   ( "'1'", "'1'", "'3'" )
    return
        map {
            if ( defined( $_ && $_->[1] ) ) {
                map { qq{'$_'}; } @{$_}[ 1 .. $#$_ ];
            }
            else { q{'NULL'}; }
        } @bind;
}

sub _flatten_bind_params {
    my ($self, @bind) = @_;

    ### Turn @bind from something like this:
    ###   ( [ "artist", 1 ], [ "cdid", 1, 3 ] )
    ### to this:
    ###   ( 1, 1, 3 )
    return
        map {
            if ( defined( $_ && $_->[1] ) ) {
                @{$_}[ 1 .. $#$_ ];
            }
            else { undef; }
        } @bind;
}

sub _query_start {
    my ( $self, $sql, @bind ) = @_;

    if ( $self->debug ) {
        @bind = $self->_fix_bind_params(@bind);
        
        $self->debugobj->query_start( $sql, @bind );
    }
}

sub _query_end {
    my ( $self, $sql, @bind ) = @_;

    if ( $self->debug ) {
        @bind = $self->_fix_bind_params(@bind);
        $self->debugobj->query_end( $sql, @bind );
    }
}

sub _dbh_execute {
  my ($self, $dbh, $op, $extra_bind, $ident, $bind_attributes, @args) = @_;

  my ($sql, $bind) = $self->_prep_for_execute($op, $extra_bind, $ident, \@args);

  $self->_query_start( $sql, @$bind );

  my $sth = $self->sth($sql,$op);

  my $placeholder_index = 1; 

  foreach my $bound (@$bind) {
    my $attributes = {};
    my($column_name, @data) = @$bound;

    if ($bind_attributes) {
      $attributes = $bind_attributes->{$column_name}
      if defined $bind_attributes->{$column_name};
    }

    foreach my $data (@data) {
      my $ref = ref $data;
      $data = $ref && $ref ne 'ARRAY' ? ''.$data : $data; # stringify args (except arrayrefs)

      $sth->bind_param($placeholder_index, $data, $attributes);
      $placeholder_index++;
    }
  }

  # Can this fail without throwing an exception anyways???
  my $rv = $sth->execute();
  $self->throw_exception($sth->errstr) if !$rv;

  $self->_query_end( $sql, @$bind );

  return (wantarray ? ($rv, $sth, @$bind) : $rv);
}

sub _execute {
    my $self = shift;
    $self->dbh_do('_dbh_execute', @_)
}

sub insert {
  my ($self, $source, $to_insert) = @_;
  
  my $ident = $source->from; 
  my $bind_attributes = $self->source_bind_attributes($source);

  my $updated_cols = {};

  $self->ensure_connected;
  foreach my $col ( $source->columns ) {
    if ( !defined $to_insert->{$col} ) {
      my $col_info = $source->column_info($col);

      if ( $col_info->{auto_nextval} ) {
        $updated_cols->{$col} = $to_insert->{$col} = $self->_sequence_fetch( 'nextval', $col_info->{sequence} || $self->_dbh_get_autoinc_seq($self->dbh, $source) );
      }
    }
  }

  $self->_execute('insert' => [], $source, $bind_attributes, $to_insert);

  return $updated_cols;
}

## Still not quite perfect, and EXPERIMENTAL
## Currently it is assumed that all values passed will be "normal", i.e. not 
## scalar refs, or at least, all the same type as the first set, the statement is
## only prepped once.
sub insert_bulk {
  my ($self, $source, $cols, $data) = @_;
  my %colvalues;
  my $table = $source->from;
  @colvalues{@$cols} = (0..$#$cols);
  my ($sql, @bind) = $self->sql_maker->insert($table, \%colvalues);
  
  $self->_query_start( $sql, @bind );
  my $sth = $self->sth($sql);

#  @bind = map { ref $_ ? ''.$_ : $_ } @bind; # stringify args

  ## This must be an arrayref, else nothing works!
  my $tuple_status = [];

  ## Get the bind_attributes, if any exist
  my $bind_attributes = $self->source_bind_attributes($source);

  ## Bind the values and execute
  my $placeholder_index = 1; 

  foreach my $bound (@bind) {

    my $attributes = {};
    my ($column_name, $data_index) = @$bound;

    if( $bind_attributes ) {
      $attributes = $bind_attributes->{$column_name}
      if defined $bind_attributes->{$column_name};
    }

    my @data = map { $_->[$data_index] } @$data;

    $sth->bind_param_array( $placeholder_index, [@data], $attributes );
    $placeholder_index++;
  }
  my $rv = eval { $sth->execute_array({ArrayTupleStatus => $tuple_status}) };
  if (my $err = $@) {
    my $i = 0;
    ++$i while $i <= $#$tuple_status && !ref $tuple_status->[$i];

    $self->throw_exception($sth->errstr || "Unexpected populate error: $err")
      if ($i > $#$tuple_status);

    require Data::Dumper;
    local $Data::Dumper::Terse = 1;
    local $Data::Dumper::Indent = 1;
    local $Data::Dumper::Useqq = 1;
    local $Data::Dumper::Quotekeys = 0;

    $self->throw_exception(sprintf "%s for populate slice:\n%s",
      $tuple_status->[$i][1],
      Data::Dumper::Dumper(
        { map { $cols->[$_] => $data->[$i][$_] } (0 .. $#$cols) }
      ),
    );
  }
  $self->throw_exception($sth->errstr) if !$rv;

  $self->_query_end( $sql, @bind );
  return (wantarray ? ($rv, $sth, @bind) : $rv);
}

sub update {
  my $self = shift @_;
  my $source = shift @_;
  my $bind_attributes = $self->source_bind_attributes($source);
  
  return $self->_execute('update' => [], $source, $bind_attributes, @_);
}


sub delete {
  my $self = shift @_;
  my $source = shift @_;
  
  my $bind_attrs = {}; ## If ever it's needed...
  
  return $self->_execute('delete' => [], $source, $bind_attrs, @_);
}

# We were sent here because the $rs contains a complex search
# which will require a subquery to select the correct rows
# (i.e. joined or limited resultsets)
#
# Genarating a single PK column subquery is trivial and supported
# by all RDBMS. However if we have a multicolumn PK, things get ugly.
# Look at _multipk_update_delete()
sub subq_update_delete {
  my $self = shift;
  my ($rs, $op, $values) = @_;

  my $rsrc = $rs->result_source;

  # we already check this, but double check naively just in case. Should be removed soon
  my $sel = $rs->_resolved_attrs->{select};
  $sel = [ $sel ] unless ref $sel eq 'ARRAY';
  my @pcols = $rsrc->primary_columns;
  if (@$sel != @pcols) {
    $self->throw_exception (
      'Subquery update/delete can not be called on resultsets selecting a'
     .' number of columns different than the number of primary keys'
    );
  }

  if (@pcols == 1) {
    return $self->$op (
      $rsrc,
      $op eq 'update' ? $values : (),
      { $pcols[0] => { -in => $rs->as_query } },
    );
  }

  else {
    return $self->_multipk_update_delete (@_);
  }
}

# ANSI SQL does not provide a reliable way to perform a multicol-PK
# resultset update/delete involving subqueries. So by default resort
# to simple (and inefficient) delete_all style per-row opearations,
# while allowing specific storages to override this with a faster
# implementation.
#
sub _multipk_update_delete {
  return shift->_per_row_update_delete (@_);
}

# This is the default loop used to delete/update rows for multi PK
# resultsets, and used by mysql exclusively (because it can't do anything
# else).
#
# We do not use $row->$op style queries, because resultset update/delete
# is not expected to cascade (this is what delete_all/update_all is for).
#
# There should be no race conditions as the entire operation is rolled
# in a transaction.
#
sub _per_row_update_delete {
  my $self = shift;
  my ($rs, $op, $values) = @_;

  my $rsrc = $rs->result_source;
  my @pcols = $rsrc->primary_columns;

  my $guard = $self->txn_scope_guard;

  # emulate the return value of $sth->execute for non-selects
  my $row_cnt = '0E0';

  my $subrs_cur = $rs->cursor;
  while (my @pks = $subrs_cur->next) {

    my $cond;
    for my $i (0.. $#pcols) {
      $cond->{$pcols[$i]} = $pks[$i];
    }

    $self->$op (
      $rsrc,
      $op eq 'update' ? $values : (),
      $cond,
    );

    $row_cnt++;
  }

  $guard->commit;

  return $row_cnt;
}

sub _select {
  my $self = shift;
  my $sql_maker = $self->sql_maker;
  local $sql_maker->{for};
  return $self->_execute($self->_select_args(@_));
}

sub _select_args {
  my ($self, $ident, $select, $condition, $attrs) = @_;
  my $order = $attrs->{order_by};

  my $for = delete $attrs->{for};
  my $sql_maker = $self->sql_maker;
  $sql_maker->{for} = $for;

  my @in_order_attrs = qw/group_by having _virtual_order_by/;
  if (List::Util::first { exists $attrs->{$_} } (@in_order_attrs) ) {
    $order = {
      ($order
        ? (order_by => $order)
        : ()
      ),
      ( map { $_ => $attrs->{$_} } (@in_order_attrs) )
    };
  }
  my $bind_attrs = {}; ## Future support
  my @args = ('select', $attrs->{bind}, $ident, $bind_attrs, $select, $condition, $order);
  if ($attrs->{software_limit} ||
      $sql_maker->_default_limit_syntax eq "GenericSubQ") {
        $attrs->{software_limit} = 1;
  } else {
    $self->throw_exception("rows attribute must be positive if present")
      if (defined($attrs->{rows}) && !($attrs->{rows} > 0));

    # MySQL actually recommends this approach.  I cringe.
    $attrs->{rows} = 2**48 if not defined $attrs->{rows} and defined $attrs->{offset};
    push @args, $attrs->{rows}, $attrs->{offset};
  }
  return @args;
}

sub _trim_attributes_for_count {
  my ($self, $source, $attrs) = @_;
  my %attrs = %$attrs;

<<<<<<< HEAD
  # take off any column specs, any pagers, record_filter is cdbi, and no point of ordering a count
  delete @attrs{qw/
    columns +columns select +select as +as rows offset page pager order_by
    record_filter/};

  return \%attrs;
}

sub count {
  my ($self, $source, $attrs) = @_;

  my $new_attrs = $self->_trim_attributes_for_count($source, $attrs);

  $new_attrs->{select} = { count => '*' };
  $new_attrs->{as} = [qw/count/];
=======
  # take off any pagers, record_filter is cdbi, and no point of ordering a count
  delete $tmp_attrs->{$_} for (qw/select as rows offset page order_by record_filter/);

  # overwrite the selector
  $tmp_attrs->{select} = { count => '*' };
>>>>>>> ada35b52

  my $tmp_rs = $source->resultset_class->new($source, $new_attrs);
  my ($count) = $tmp_rs->cursor->next;

  # if the offset/rows attributes are still present, we did not use
  # a subquery, so we need to make the calculations in software
  $count -= $attrs->{offset} if $attrs->{offset};
  $count = $attrs->{rows} if $attrs->{rows} and $attrs->{rows} < $count;
  $count = 0 if ($count < 0);

  return $count;
}

sub count_grouped {
  my ($self, $source, $attrs) = @_;

  # copy for the subquery, we need to do some adjustments to it too
  my $sub_attrs = { %$attrs };

  # these can not go in the subquery, and there is no point of ordering it
  delete $sub_attrs->{$_} for qw/prefetch collapse select as order_by/;

  # if we prefetch, we group_by primary keys only as this is what we would get out of the rs via ->next/->all
  # simply deleting group_by suffices, as the code below will re-fill it
  # Note: we check $attrs, as $sub_attrs has collapse deleted
  if (ref $attrs->{collapse} and keys %{$attrs->{collapse}} ) {
    delete $sub_attrs->{group_by};
  }

  $sub_attrs->{group_by} ||= [ map { "$attrs->{alias}.$_" } ($source->primary_columns) ];
  $sub_attrs->{select} = $self->_grouped_count_select ($sub_attrs);

  $attrs->{from} = [{
    count_subq => $source->resultset_class->new ($source, $sub_attrs )->as_query
  }];

  # the subquery replaces this
  delete $attrs->{$_} for qw/where bind prefetch collapse group_by having having_bind rows offset page pager/;

  return $self->count ($source, $attrs);
}

#
# Returns a SELECT to go with a supplied GROUP BY
# (caled by count_grouped so a group_by is present)
# Most databases expect them to match, but some
# choke in various ways.
#
sub _grouped_count_select {
  my ($self, $attrs) = @_;
  return $attrs->{group_by};
}

sub source_bind_attributes {
  my ($self, $source) = @_;
  
  my $bind_attributes;
  foreach my $column ($source->columns) {
  
    my $data_type = $source->column_info($column)->{data_type} || '';
    $bind_attributes->{$column} = $self->bind_attribute_by_data_type($data_type)
     if $data_type;
  }

  return $bind_attributes;
}

=head2 select

=over 4

=item Arguments: $ident, $select, $condition, $attrs

=back

Handle a SQL select statement.

=cut

sub select {
  my $self = shift;
  my ($ident, $select, $condition, $attrs) = @_;
  return $self->cursor_class->new($self, \@_, $attrs);
}

sub select_single {
  my $self = shift;
  my ($rv, $sth, @bind) = $self->_select(@_);
  my @row = $sth->fetchrow_array;
  my @nextrow = $sth->fetchrow_array if @row;
  if(@row && @nextrow) {
    carp "Query returned more than one row.  SQL that returns multiple rows is DEPRECATED for ->find and ->single";
  }
  # Need to call finish() to work round broken DBDs
  $sth->finish();
  return @row;
}

=head2 sth

=over 4

=item Arguments: $sql

=back

Returns a L<DBI> sth (statement handle) for the supplied SQL.

=cut

sub _dbh_sth {
  my ($self, $dbh, $sql) = @_;

  # 3 is the if_active parameter which avoids active sth re-use
  my $sth = $self->disable_sth_caching
    ? $dbh->prepare($sql)
    : $dbh->prepare_cached($sql, {}, 3);

  # XXX You would think RaiseError would make this impossible,
  #  but apparently that's not true :(
  $self->throw_exception($dbh->errstr) if !$sth;

  $sth;
}

sub sth {
  my ($self, $sql) = @_;
  $self->dbh_do('_dbh_sth', $sql);
}

sub _dbh_columns_info_for {
  my ($self, $dbh, $table) = @_;

  if ($dbh->can('column_info')) {
    my %result;
    eval {
      my ($schema,$tab) = $table =~ /^(.+?)\.(.+)$/ ? ($1,$2) : (undef,$table);
      my $sth = $dbh->column_info( undef,$schema, $tab, '%' );
      $sth->execute();
      while ( my $info = $sth->fetchrow_hashref() ){
        my %column_info;
        $column_info{data_type}   = $info->{TYPE_NAME};
        $column_info{size}      = $info->{COLUMN_SIZE};
        $column_info{is_nullable}   = $info->{NULLABLE} ? 1 : 0;
        $column_info{default_value} = $info->{COLUMN_DEF};
        my $col_name = $info->{COLUMN_NAME};
        $col_name =~ s/^\"(.*)\"$/$1/;

        $result{$col_name} = \%column_info;
      }
    };
    return \%result if !$@ && scalar keys %result;
  }

  my %result;
  my $sth = $dbh->prepare($self->sql_maker->select($table, undef, \'1 = 0'));
  $sth->execute;
  my @columns = @{$sth->{NAME_lc}};
  for my $i ( 0 .. $#columns ){
    my %column_info;
    $column_info{data_type} = $sth->{TYPE}->[$i];
    $column_info{size} = $sth->{PRECISION}->[$i];
    $column_info{is_nullable} = $sth->{NULLABLE}->[$i] ? 1 : 0;

    if ($column_info{data_type} =~ m/^(.*?)\((.*?)\)$/) {
      $column_info{data_type} = $1;
      $column_info{size}    = $2;
    }

    $result{$columns[$i]} = \%column_info;
  }
  $sth->finish;

  foreach my $col (keys %result) {
    my $colinfo = $result{$col};
    my $type_num = $colinfo->{data_type};
    my $type_name;
    if(defined $type_num && $dbh->can('type_info')) {
      my $type_info = $dbh->type_info($type_num);
      $type_name = $type_info->{TYPE_NAME} if $type_info;
      $colinfo->{data_type} = $type_name if $type_name;
    }
  }

  return \%result;
}

sub columns_info_for {
  my ($self, $table) = @_;
  $self->dbh_do('_dbh_columns_info_for', $table);
}

=head2 last_insert_id

Return the row id of the last insert.

=cut

sub _dbh_last_insert_id {
    # All Storage's need to register their own _dbh_last_insert_id
    # the old SQLite-based method was highly inappropriate

    my $self = shift;
    my $class = ref $self;
    $self->throw_exception (<<EOE);

No _dbh_last_insert_id() method found in $class.
Since the method of obtaining the autoincrement id of the last insert
operation varies greatly between different databases, this method must be
individually implemented for every storage class.
EOE
}

sub last_insert_id {
  my $self = shift;
  $self->dbh_do('_dbh_last_insert_id', @_);
}

=head2 sqlt_type

Returns the database driver name.

=cut

sub sqlt_type { shift->dbh->{Driver}->{Name} }

=head2 bind_attribute_by_data_type

Given a datatype from column info, returns a database specific bind
attribute for C<< $dbh->bind_param($val,$attribute) >> or nothing if we will
let the database planner just handle it.

Generally only needed for special case column types, like bytea in postgres.

=cut

sub bind_attribute_by_data_type {
    return;
}

=head2 create_ddl_dir (EXPERIMENTAL)

=over 4

=item Arguments: $schema \@databases, $version, $directory, $preversion, \%sqlt_args

=back

Creates a SQL file based on the Schema, for each of the specified
database engines in C<\@databases> in the given directory.
(note: specify L<SQL::Translator> names, not L<DBI> driver names).

Given a previous version number, this will also create a file containing
the ALTER TABLE statements to transform the previous schema into the
current one. Note that these statements may contain C<DROP TABLE> or
C<DROP COLUMN> statements that can potentially destroy data.

The file names are created using the C<ddl_filename> method below, please
override this method in your schema if you would like a different file
name format. For the ALTER file, the same format is used, replacing
$version in the name with "$preversion-$version".

See L<SQL::Translator/METHODS> for a list of values for C<\%sqlt_args>.
The most common value for this would be C<< { add_drop_table => 1 } >>
to have the SQL produced include a C<DROP TABLE> statement for each table
created. For quoting purposes supply C<quote_table_names> and
C<quote_field_names>.

If no arguments are passed, then the following default values are assumed:

=over 4

=item databases  - ['MySQL', 'SQLite', 'PostgreSQL']

=item version    - $schema->schema_version

=item directory  - './'

=item preversion - <none>

=back

By default, C<\%sqlt_args> will have

 { add_drop_table => 1, ignore_constraint_names => 1, ignore_index_names => 1 }

merged with the hash passed in. To disable any of those features, pass in a 
hashref like the following

 { ignore_constraint_names => 0, # ... other options }


Note that this feature is currently EXPERIMENTAL and may not work correctly 
across all databases, or fully handle complex relationships.

WARNING: Please check all SQL files created, before applying them.

=cut

sub create_ddl_dir {
  my ($self, $schema, $databases, $version, $dir, $preversion, $sqltargs) = @_;

  if(!$dir || !-d $dir) {
    carp "No directory given, using ./\n";
    $dir = "./";
  }
  $databases ||= ['MySQL', 'SQLite', 'PostgreSQL'];
  $databases = [ $databases ] if(ref($databases) ne 'ARRAY');

  my $schema_version = $schema->schema_version || '1.x';
  $version ||= $schema_version;

  $sqltargs = {
    add_drop_table => 1, 
    ignore_constraint_names => 1,
    ignore_index_names => 1,
    %{$sqltargs || {}}
  };

  $self->throw_exception(q{Can't create a ddl file without SQL::Translator 0.09003: '}
      . $self->_check_sqlt_message . q{'})
          if !$self->_check_sqlt_version;

  my $sqlt = SQL::Translator->new( $sqltargs );

  $sqlt->parser('SQL::Translator::Parser::DBIx::Class');
  my $sqlt_schema = $sqlt->translate({ data => $schema })
    or $self->throw_exception ($sqlt->error);

  foreach my $db (@$databases) {
    $sqlt->reset();
    $sqlt->{schema} = $sqlt_schema;
    $sqlt->producer($db);

    my $file;
    my $filename = $schema->ddl_filename($db, $version, $dir);
    if (-e $filename && ($version eq $schema_version )) {
      # if we are dumping the current version, overwrite the DDL
      carp "Overwriting existing DDL file - $filename";
      unlink($filename);
    }

    my $output = $sqlt->translate;
    if(!$output) {
      carp("Failed to translate to $db, skipping. (" . $sqlt->error . ")");
      next;
    }
    if(!open($file, ">$filename")) {
      $self->throw_exception("Can't open $filename for writing ($!)");
      next;
    }
    print $file $output;
    close($file);
  
    next unless ($preversion);

    require SQL::Translator::Diff;

    my $prefilename = $schema->ddl_filename($db, $preversion, $dir);
    if(!-e $prefilename) {
      carp("No previous schema file found ($prefilename)");
      next;
    }

    my $difffile = $schema->ddl_filename($db, $version, $dir, $preversion);
    if(-e $difffile) {
      carp("Overwriting existing diff file - $difffile");
      unlink($difffile);
    }
    
    my $source_schema;
    {
      my $t = SQL::Translator->new($sqltargs);
      $t->debug( 0 );
      $t->trace( 0 );

      $t->parser( $db )
        or $self->throw_exception ($t->error);

      my $out = $t->translate( $prefilename )
        or $self->throw_exception ($t->error);

      $source_schema = $t->schema;

      $source_schema->name( $prefilename )
        unless ( $source_schema->name );
    }

    # The "new" style of producers have sane normalization and can support 
    # diffing a SQL file against a DBIC->SQLT schema. Old style ones don't
    # And we have to diff parsed SQL against parsed SQL.
    my $dest_schema = $sqlt_schema;

    unless ( "SQL::Translator::Producer::$db"->can('preprocess_schema') ) {
      my $t = SQL::Translator->new($sqltargs);
      $t->debug( 0 );
      $t->trace( 0 );

      $t->parser( $db )
        or $self->throw_exception ($t->error);

      my $out = $t->translate( $filename )
        or $self->throw_exception ($t->error);

      $dest_schema = $t->schema;

      $dest_schema->name( $filename )
        unless $dest_schema->name;
    }
    
    my $diff = SQL::Translator::Diff::schema_diff($source_schema, $db,
                                                  $dest_schema,   $db,
                                                  $sqltargs
                                                 );
    if(!open $file, ">$difffile") { 
      $self->throw_exception("Can't write to $difffile ($!)");
      next;
    }
    print $file $diff;
    close($file);
  }
}

=head2 deployment_statements

=over 4

=item Arguments: $schema, $type, $version, $directory, $sqlt_args

=back

Returns the statements used by L</deploy> and L<DBIx::Class::Schema/deploy>.

The L<SQL::Translator> (not L<DBI>) database driver name can be explicitly
provided in C<$type>, otherwise the result of L</sqlt_type> is used as default.

C<$directory> is used to return statements from files in a previously created
L</create_ddl_dir> directory and is optional. The filenames are constructed
from L<DBIx::Class::Schema/ddl_filename>, the schema name and the C<$version>.

If no C<$directory> is specified then the statements are constructed on the
fly using L<SQL::Translator> and C<$version> is ignored.

See L<SQL::Translator/METHODS> for a list of values for C<$sqlt_args>.

=cut

sub deployment_statements {
  my ($self, $schema, $type, $version, $dir, $sqltargs) = @_;
  # Need to be connected to get the correct sqlt_type
  $self->ensure_connected() unless $type;
  $type ||= $self->sqlt_type;
  $version ||= $schema->schema_version || '1.x';
  $dir ||= './';
  my $filename = $schema->ddl_filename($type, $version, $dir);
  if(-f $filename)
  {
      my $file;
      open($file, "<$filename") 
        or $self->throw_exception("Can't open $filename ($!)");
      my @rows = <$file>;
      close($file);
      return join('', @rows);
  }

  $self->throw_exception(q{Can't deploy without SQL::Translator 0.09003: '}
      . $self->_check_sqlt_message . q{'})
          if !$self->_check_sqlt_version;

  require SQL::Translator::Parser::DBIx::Class;
  eval qq{use SQL::Translator::Producer::${type}};
  $self->throw_exception($@) if $@;

  # sources needs to be a parser arg, but for simplicty allow at top level 
  # coming in
  $sqltargs->{parser_args}{sources} = delete $sqltargs->{sources}
      if exists $sqltargs->{sources};

  my $tr = SQL::Translator->new(%$sqltargs);
  SQL::Translator::Parser::DBIx::Class::parse( $tr, $schema );
  return "SQL::Translator::Producer::${type}"->can('produce')->($tr);
}

sub deploy {
  my ($self, $schema, $type, $sqltargs, $dir) = @_;
  my $deploy = sub {
    my $line = shift;
    return if($line =~ /^--/);
    return if(!$line);
    # next if($line =~ /^DROP/m);
    return if($line =~ /^BEGIN TRANSACTION/m);
    return if($line =~ /^COMMIT/m);
    return if $line =~ /^\s+$/; # skip whitespace only
    $self->_query_start($line);
    eval {
      $self->dbh->do($line); # shouldn't be using ->dbh ?
    };
    if ($@) {
      carp qq{$@ (running "${line}")};
    }
    $self->_query_end($line);
  };
  my @statements = $self->deployment_statements($schema, $type, undef, $dir, { %{ $sqltargs || {} }, no_comments => 1 } );
  if (@statements > 1) {
    foreach my $statement (@statements) {
      $deploy->( $statement );
    }
  }
  elsif (@statements == 1) {
    foreach my $line ( split(";\n", $statements[0])) {
      $deploy->( $line );
    }
  }
}

=head2 datetime_parser

Returns the datetime parser class

=cut

sub datetime_parser {
  my $self = shift;
  return $self->{datetime_parser} ||= do {
    $self->ensure_connected;
    $self->build_datetime_parser(@_);
  };
}

=head2 datetime_parser_type

Defines (returns) the datetime parser class - currently hardwired to
L<DateTime::Format::MySQL>

=cut

sub datetime_parser_type { "DateTime::Format::MySQL"; }

=head2 build_datetime_parser

See L</datetime_parser>

=cut

sub build_datetime_parser {
  my $self = shift;
  my $type = $self->datetime_parser_type(@_);
  eval "use ${type}";
  $self->throw_exception("Couldn't load ${type}: $@") if $@;
  return $type;
}

{
    my $_check_sqlt_version; # private
    my $_check_sqlt_message; # private
    sub _check_sqlt_version {
        return $_check_sqlt_version if defined $_check_sqlt_version;
        eval 'use SQL::Translator "0.09003"';
        $_check_sqlt_message = $@ || '';
        $_check_sqlt_version = !$@;
    }

    sub _check_sqlt_message {
        _check_sqlt_version if !defined $_check_sqlt_message;
        $_check_sqlt_message;
    }
}

=head2 is_replicating

A boolean that reports if a particular L<DBIx::Class::Storage::DBI> is set to
replicate from a master database.  Default is undef, which is the result
returned by databases that don't support replication.

=cut

sub is_replicating {
    return;
    
}

=head2 lag_behind_master

Returns a number that represents a certain amount of lag behind a master db
when a given storage is replicating.  The number is database dependent, but
starts at zero and increases with the amount of lag. Default in undef

=cut

sub lag_behind_master {
    return;
}

sub DESTROY {
  my $self = shift;
  return if !$self->_dbh;
  $self->_verify_pid;
  $self->_dbh(undef);
}

1;

=head1 USAGE NOTES

=head2 DBIx::Class and AutoCommit

DBIx::Class can do some wonderful magic with handling exceptions,
disconnections, and transactions when you use C<< AutoCommit => 1 >>
combined with C<txn_do> for transaction support.

If you set C<< AutoCommit => 0 >> in your connect info, then you are always
in an assumed transaction between commits, and you're telling us you'd
like to manage that manually.  A lot of the magic protections offered by
this module will go away.  We can't protect you from exceptions due to database
disconnects because we don't know anything about how to restart your
transactions.  You're on your own for handling all sorts of exceptional
cases if you choose the C<< AutoCommit => 0 >> path, just as you would
be with raw DBI.



=head1 AUTHORS

Matt S. Trout <mst@shadowcatsystems.co.uk>

Andy Grundman <andy@hybridized.org>

=head1 LICENSE

You may distribute this code under the same terms as Perl itself.

=cut<|MERGE_RESOLUTION|>--- conflicted
+++ resolved
@@ -1249,11 +1249,8 @@
   my ($self, $source, $attrs) = @_;
   my %attrs = %$attrs;
 
-<<<<<<< HEAD
   # take off any column specs, any pagers, record_filter is cdbi, and no point of ordering a count
-  delete @attrs{qw/
-    columns +columns select +select as +as rows offset page pager order_by
-    record_filter/};
+  delete @attrs{qw/select as rows offset page order_by record_filter/};
 
   return \%attrs;
 }
@@ -1261,19 +1258,12 @@
 sub count {
   my ($self, $source, $attrs) = @_;
 
-  my $new_attrs = $self->_trim_attributes_for_count($source, $attrs);
-
-  $new_attrs->{select} = { count => '*' };
-  $new_attrs->{as} = [qw/count/];
-=======
-  # take off any pagers, record_filter is cdbi, and no point of ordering a count
-  delete $tmp_attrs->{$_} for (qw/select as rows offset page order_by record_filter/);
+  my $tmp_attrs = $self->_trim_attributes_for_count($source, $attrs);
 
   # overwrite the selector
   $tmp_attrs->{select} = { count => '*' };
->>>>>>> ada35b52
-
-  my $tmp_rs = $source->resultset_class->new($source, $new_attrs);
+
+  my $tmp_rs = $source->resultset_class->new($source, $tmp_attrs);
   my ($count) = $tmp_rs->cursor->next;
 
   # if the offset/rows attributes are still present, we did not use
