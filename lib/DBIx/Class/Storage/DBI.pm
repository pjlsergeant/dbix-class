--- conflicted
+++ resolved
@@ -873,12 +873,9 @@
     $self->throw_exception("'$sql' did not generate a statement.");
   }
   if ($self->debug) {
-<<<<<<< HEAD
-     my @debug_bind = map { defined ($_ && $_->[1]) ? qq{'$_->[1]'} : q{'NULL'} } @bind; 
-=======
-      my @debug_bind = map { defined $_ ? qq{`$_'} : q{`NULL'} } @bind;
->>>>>>> f90375dd
-      $self->debugobj->query_end($sql, @debug_bind);
+     my @debug_bind =
+       map { defined ($_ && $_->[1]) ? qq{'$_->[1]'} : q{'NULL'} } @bind; 
+     $self->debugobj->query_end($sql, @debug_bind);
   }
   return (wantarray ? ($rv, $sth, @bind) : $rv);
 }
