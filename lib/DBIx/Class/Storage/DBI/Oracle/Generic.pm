--- conflicted
+++ resolved
@@ -206,15 +206,6 @@
 "alter session set nls_timestamp_tz_format='$timestamp_tz_format'");
 }
 
-<<<<<<< HEAD
-=======
-sub _svp_begin {
-    my ($self, $name) = @_;
-
-    $self->last_dbh->do("SAVEPOINT $name");
-}
-
->>>>>>> d8a35ad6
 =head2 source_bind_attributes
 
 Handle LOB types in Oracle.  Under a certain size (4k?), you can get away
@@ -262,7 +253,7 @@
 sub _svp_begin {
     my ($self, $name) = @_;
 
-    $self->dbh->do("SAVEPOINT $name");
+    $self->last_dbh->do("SAVEPOINT $name");
 }
 
 # Oracle automatically releases a savepoint when you start another one with the
