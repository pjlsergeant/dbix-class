package DBIx::Class::Storage::DBI::Oracle::Generic;

use strict;
use warnings;

=head1 NAME

DBIx::Class::Storage::DBI::Oracle::Generic - Oracle Support for DBIx::Class

=head1 SYNOPSIS

  # In your table classes
  __PACKAGE__->load_components(qw/PK::Auto Core/);
  __PACKAGE__->add_columns({ id => { sequence => 'mysequence', auto_nextval => 1 } });
  __PACKAGE__->set_primary_key('id');
  __PACKAGE__->sequence('mysequence');

=head1 DESCRIPTION

This class implements autoincrements for Oracle.

=head1 METHODS

=cut

use base qw/DBIx::Class::Storage::DBI/;
use mro 'c3';

sub _dbh_last_insert_id {
  my ($self, $dbh, $source, @columns) = @_;
  my @ids = ();
  foreach my $col (@columns) {
    my $seq = ($source->column_info($col)->{sequence} ||= $self->get_autoinc_seq($source,$col));
    my $id = $self->_sequence_fetch( 'currval', $seq );
    push @ids, $id;
  }
  return @ids;
}

sub _dbh_get_autoinc_seq {
  my ($self, $dbh, $source, $col) = @_;

  # look up the correct sequence automatically
  my $sql = q{
    SELECT trigger_body FROM ALL_TRIGGERS t
    WHERE t.table_name = ?
    AND t.triggering_event = 'INSERT'
    AND t.status = 'ENABLED'
  };

  # trigger_body is a LONG
  local $dbh->{LongReadLen} = 64 * 1024 if ($dbh->{LongReadLen} < 64 * 1024);

  my $sth;

  # check for fully-qualified name (eg. SCHEMA.TABLENAME)
  if ( my ( $schema, $table ) = $source->name =~ /(\w+)\.(\w+)/ ) {
    $sql = q{
      SELECT trigger_body FROM ALL_TRIGGERS t
      WHERE t.owner = ? AND t.table_name = ?
      AND t.triggering_event = 'INSERT'
      AND t.status = 'ENABLED'
    };
    $sth = $dbh->prepare($sql);
    $sth->execute( uc($schema), uc($table) );
  }
  else {
    $sth = $dbh->prepare($sql);
    $sth->execute( uc( $source->name ) );
  }
  while (my ($insert_trigger) = $sth->fetchrow_array) {
    return uc($1) if $insert_trigger =~ m!(\w+)\.nextval!i; # col name goes here???
  }
  $self->throw_exception("Unable to find a sequence INSERT trigger on table '" . $source->name . "'.");
}

sub _sequence_fetch {
  my ( $self, $type, $seq ) = @_;
  my ($id) = $self->_get_dbh->selectrow_array("SELECT ${seq}.${type} FROM DUAL");
  return $id;
}

sub _ping {
  my $self = shift;

  my $dbh = $self->_dbh or return 0;

  local $dbh->{RaiseError} = 1;

  eval {
    $dbh->do("select 1 from dual");
  };

  return $@ ? 0 : 1;
}

sub _dbh_execute {
  my $self = shift;
  my ($dbh, $op, $extra_bind, $ident, $bind_attributes, @args) = @_;

  my $wantarray = wantarray;

  my (@res, $exception, $retried);

  RETRY: {
    do {
      eval {
        if ($wantarray) {
          @res    = $self->next::method(@_);
        } else {
          $res[0] = $self->next::method(@_);
        }
      };
      $exception = $@;
      if ($exception =~ /ORA-01003/) {
        # ORA-01003: no statement parsed (someone changed the table somehow,
        # invalidating your cursor.)
        my ($sql, $bind) = $self->_prep_for_execute($op, $extra_bind, $ident, \@args);
        delete $dbh->{CachedKids}{$sql};
      } else {
        last RETRY;
      }
    } while (not $retried++);
  }

  $self->throw_exception($exception) if $exception;

  wantarray ? @res : $res[0]
}

=head2 get_autoinc_seq

Returns the sequence name for an autoincrement column

=cut

sub get_autoinc_seq {
  my ($self, $source, $col) = @_;

  $self->dbh_do('_dbh_get_autoinc_seq', $source, $col);
}

=head2 columns_info_for

This wraps the superclass version of this method to force table
names to uppercase

=cut

sub columns_info_for {
  my ($self, $table) = @_;

  $self->next::method(uc($table));
}

=head2 datetime_parser_type

This sets the proper DateTime::Format module for use with
L<DBIx::Class::InflateColumn::DateTime>.

=cut

sub datetime_parser_type { return "DateTime::Format::Oracle"; }

=head2 connect_call_datetime_setup

Used as:

    on_connect_call => 'datetime_setup'

In L<DBIx::Class::Storage::DBI/connect_info> to set the session nls date, and
timestamp values for use with L<DBIx::Class::InflateColumn::DateTime> and the
necessary environment variables for L<DateTime::Format::Oracle>, which is used
by it.

Maximum allowable precision is used, unless the environment variables have
already been set.

These are the defaults used:

  $ENV{NLS_DATE_FORMAT}         ||= 'YYYY-MM-DD HH24:MI:SS';
  $ENV{NLS_TIMESTAMP_FORMAT}    ||= 'YYYY-MM-DD HH24:MI:SS.FF';
  $ENV{NLS_TIMESTAMP_TZ_FORMAT} ||= 'YYYY-MM-DD HH24:MI:SS.FF TZHTZM';

To get more than second precision with L<DBIx::Class::InflateColumn::DateTime>
for your timestamps, use something like this:

  use Time::HiRes 'time';
  my $ts = DateTime->from_epoch(epoch => time);

=cut

sub connect_call_datetime_setup {
  my $self = shift;

  my $date_format = $ENV{NLS_DATE_FORMAT} ||= 'YYYY-MM-DD HH24:MI:SS';
  my $timestamp_format = $ENV{NLS_TIMESTAMP_FORMAT} ||=
    'YYYY-MM-DD HH24:MI:SS.FF';
  my $timestamp_tz_format = $ENV{NLS_TIMESTAMP_TZ_FORMAT} ||=
    'YYYY-MM-DD HH24:MI:SS.FF TZHTZM';

  $self->_do_query("alter session set nls_date_format = '$date_format'");
  $self->_do_query(
"alter session set nls_timestamp_format = '$timestamp_format'");
  $self->_do_query(
"alter session set nls_timestamp_tz_format='$timestamp_tz_format'");
}

<<<<<<< HEAD
=======
sub _svp_begin {
    my ($self, $name) = @_;

    $self->_get_dbh->do("SAVEPOINT $name");
}

>>>>>>> 856e2d17
=head2 source_bind_attributes

Handle LOB types in Oracle.  Under a certain size (4k?), you can get away
with the driver assuming your input is the deprecated LONG type if you
encode it as a hex string.  That ain't gonna fly at larger values, where
you'll discover you have to do what this does.

This method had to be overridden because we need to set ora_field to the
actual column, and that isn't passed to the call (provided by Storage) to
bind_attribute_by_data_type.

According to L<DBD::Oracle>, the ora_field isn't always necessary, but
adding it doesn't hurt, and will save your bacon if you're modifying a
table with more than one LOB column.

=cut

sub source_bind_attributes 
{
	require DBD::Oracle;
	my $self = shift;
	my($source) = @_;

	my %bind_attributes;

	foreach my $column ($source->columns) {
		my $data_type = $source->column_info($column)->{data_type} || '';
		next unless $data_type;

		my %column_bind_attrs = $self->bind_attribute_by_data_type($data_type);

		if ($data_type =~ /^[BC]LOB$/i) {
			$column_bind_attrs{'ora_type'} = uc($data_type) eq 'CLOB' ?
				DBD::Oracle::ORA_CLOB() :
				DBD::Oracle::ORA_BLOB();
			$column_bind_attrs{'ora_field'} = $column;
		}

		$bind_attributes{$column} = \%column_bind_attrs;
	}

	return \%bind_attributes;
}

sub _svp_begin {
    my ($self, $name) = @_;

    $self->last_dbh->do("SAVEPOINT $name");
}

# Oracle automatically releases a savepoint when you start another one with the
# same name.
sub _svp_release { 1 }

sub _svp_rollback {
    my ($self, $name) = @_;

    $self->_get_dbh->do("ROLLBACK TO SAVEPOINT $name")
}

=head1 AUTHOR

See L<DBIx::Class/CONTRIBUTORS>.

=head1 LICENSE

You may distribute this code under the same terms as Perl itself.

=cut

1;<|MERGE_RESOLUTION|>--- conflicted
+++ resolved
@@ -206,15 +206,12 @@
 "alter session set nls_timestamp_tz_format='$timestamp_tz_format'");
 }
 
-<<<<<<< HEAD
-=======
 sub _svp_begin {
     my ($self, $name) = @_;
 
     $self->_get_dbh->do("SAVEPOINT $name");
 }
 
->>>>>>> 856e2d17
 =head2 source_bind_attributes
 
 Handle LOB types in Oracle.  Under a certain size (4k?), you can get away
