package DBIx::Class::Storage::DBI::Pg;

use strict;
use warnings;

use DBD::Pg;

use base qw/DBIx::Class::Storage::DBI/;

# __PACKAGE__->load_components(qw/PK::Auto/);

# Warn about problematic versions of DBD::Pg
warn "DBD::Pg 1.49 is strongly recommended"
  if ($DBD::Pg::VERSION < 1.49);

sub _dbh_last_insert_id {
  my ($self, $dbh, $seq) = @_;
  $dbh->last_insert_id(undef, undef, undef, undef, {sequence => $seq});
}

sub last_insert_id {
  my ($self,$source,$col) = @_;
  my $seq = ($source->column_info($col)->{sequence} ||= $self->get_autoinc_seq($source,$col));
<<<<<<< HEAD
  $self->dbh_do($self->can('_dbh_last_insert_id'), $seq);
}

sub _dbh_get_autoinc_seq {
  my ($self, $dbh, $schema, $table, @pri) = @_;

  while (my $col = shift @pri) {
    my $info = $dbh->column_info(undef,$schema,$table,$col)->fetchrow_hashref;
    if(defined $info->{COLUMN_DEF} and
       $info->{COLUMN_DEF} =~ /^nextval\(+'([^']+)'::(?:text|regclass)\)/) {
      my $seq = $1;
      # may need to strip quotes -- see if this works
      return $seq =~ /\./ ? $seq : $info->{TABLE_SCHEM} . "." . $seq;
    }
  }
  return;
=======
  $self->throw_exception("could not fetch primary key for " . $source->name . ", could not "
    . "get autoinc sequence for $col (check that table and column specifications are correct "
    . "and in the correct case)") unless defined $seq;
  $self->_dbh->last_insert_id(undef,undef,undef,undef, {sequence => $seq});
>>>>>>> 729b29ae
}

sub get_autoinc_seq {
  my ($self,$source,$col) = @_;
    
  my @pri = $source->primary_columns;
  my ($schema,$table) = $source->name =~ /^(.+)\.(.+)$/ ? ($1,$2)
    : (undef,$source->name);

  $self->dbh_do($self->can('_dbh_get_autoinc_seq'), $schema, $table, @pri);
}

sub sqlt_type {
  return 'PostgreSQL';
}

sub datetime_parser_type { return "DateTime::Format::Pg"; }

1;

=head1 NAME

DBIx::Class::Storage::DBI::Pg - Automatic primary key class for PostgreSQL

=head1 SYNOPSIS

  # In your table classes
  __PACKAGE__->load_components(qw/PK::Auto Core/);
  __PACKAGE__->set_primary_key('id');
  __PACKAGE__->sequence('mysequence');

=head1 DESCRIPTION

This class implements autoincrements for PostgreSQL.

=head1 AUTHORS

Marcus Ramberg <m.ramberg@cpan.org>

=head1 LICENSE

You may distribute this code under the same terms as Perl itself.

=cut<|MERGE_RESOLUTION|>--- conflicted
+++ resolved
@@ -21,7 +21,9 @@
 sub last_insert_id {
   my ($self,$source,$col) = @_;
   my $seq = ($source->column_info($col)->{sequence} ||= $self->get_autoinc_seq($source,$col));
-<<<<<<< HEAD
+  $self->throw_exception("could not fetch primary key for " . $source->name . ", could not "
+    . "get autoinc sequence for $col (check that table and column specifications are correct "
+    . "and in the correct case)") unless defined $seq;
   $self->dbh_do($self->can('_dbh_last_insert_id'), $seq);
 }
 
@@ -38,12 +40,6 @@
     }
   }
   return;
-=======
-  $self->throw_exception("could not fetch primary key for " . $source->name . ", could not "
-    . "get autoinc sequence for $col (check that table and column specifications are correct "
-    . "and in the correct case)") unless defined $seq;
-  $self->_dbh->last_insert_id(undef,undef,undef,undef, {sequence => $seq});
->>>>>>> 729b29ae
 }
 
 sub get_autoinc_seq {
