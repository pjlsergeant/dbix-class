package DBIx::Class::Storage::DBI::Sybase;

use strict;
use warnings;

use base qw/
    DBIx::Class::Storage::DBI::Sybase::Base
/;
use mro 'c3';
use Carp::Clan qw/^DBIx::Class/;
use List::Util ();

__PACKAGE__->mk_group_accessors('simple' =>
    qw/_identity _blob_log_on_update auto_cast _insert_txn/
);

=head1 NAME

DBIx::Class::Storage::DBI::Sybase - Sybase support for DBIx::Class

=head1 SYNOPSIS

This subclass supports L<DBD::Sybase> for real Sybase databases.  If you are
using an MSSQL database via L<DBD::Sybase>, your storage will be reblessed to
L<DBIx::Class::Storage::DBI::Sybase::Microsoft_SQL_Server>.

=head1 DESCRIPTION

If your version of Sybase does not support placeholders, then your storage
will be reblessed to L<DBIx::Class::Storage::DBI::Sybase::NoBindVars>. You can
also enable that driver explicitly, see the documentation for more details.

With this driver there is unfortunately no way to get the C<last_insert_id>
without doing a C<SELECT MAX(col)>.

But your queries will be cached.

A recommended L<DBIx::Class::Storage::DBI/connect_info> setting:

  on_connect_call => [['datetime_setup'], ['blob_setup', log_on_update => 0]]

=head1 METHODS

=cut

sub _rebless {
  my $self = shift;

  if (ref($self) eq 'DBIx::Class::Storage::DBI::Sybase') {
    my $dbtype = eval {
<<<<<<< HEAD
      @{$self->last_dbh->selectrow_arrayref(qq{sp_server_info \@attribute_id=1})}[2]
    } || '';

    my $exception = $@;
    $dbtype =~ s/\W/_/gi;
    my $subclass = "DBIx::Class::Storage::DBI::Sybase::${dbtype}";

    if (!$exception && $dbtype && $self->load_optional_class($subclass)) {
      bless $self, $subclass;
      $self->_rebless;
    } else { # real Sybase
      my $no_bind_vars = 'DBIx::Class::Storage::DBI::Sybase::NoBindVars';

# This is reset to 0 in ::NoBindVars, only necessary because we use max(col) to
# get the identity.
      $self->_insert_txn(1);

      if ($self->using_freetds) {
        carp <<'EOF' unless $ENV{DBIC_SYBASE_FREETDS_NOWARN};

You are using FreeTDS with Sybase.

We will do our best to support this configuration, but please consider this
support experimental.

TEXT/IMAGE columns will definitely not work.

You are encouraged to recompile DBD::Sybase with the Sybase Open Client libraries
instead.

See perldoc DBIx::Class::Storage::DBI::Sybase for more details.

To turn off this warning set the DBIC_SYBASE_FREETDS_NOWARN environment
variable.
EOF
        if (not $self->placeholders_with_type_conversion_supported) {
          if ($self->placeholders_supported) {
            $self->auto_cast(1);
          } else {
            $self->ensure_class_loaded($no_bind_vars);
            bless $self, $no_bind_vars;
=======
      @{$self->_get_dbh
        ->selectrow_arrayref(qq{sp_server_info \@attribute_id=1})
      }[2]
    };
    unless ( $@ ) {
        $dbtype =~ s/\W/_/gi;
        my $subclass = "DBIx::Class::Storage::DBI::Sybase::${dbtype}";
        if ($self->load_optional_class($subclass) && !$self->isa($subclass)) {
            bless $self, $subclass;
>>>>>>> 856e2d17
            $self->_rebless;
          }
        }

        $self->set_textsize; # based on LongReadLen in connect_info

      } elsif (not $self->dbh->{syb_dynamic_supported}) {
# not necessarily FreeTDS, but no placeholders nevertheless
        $self->ensure_class_loaded($no_bind_vars);
        bless $self, $no_bind_vars;
        $self->_rebless;
      }
 
      $self->_set_max_connect(256);
    }
  }
}

# Make sure we have CHAINED mode turned on if AutoCommit is off in non-FreeTDS
# DBD::Sybase (since we don't know how DBD::Sybase was compiled.) If however
# we're using FreeTDS, CHAINED mode turns on an implicit transaction which we
# only want when AutoCommit is off.
sub _populate_dbh {
  my $self = shift;

  $self->next::method(@_);

  if (not $self->using_freetds) {
    $self->_dbh->{syb_chained_txn} = 1;
  } else {
    if ($self->_dbh_autocommit) {
      $self->_dbh->do('SET CHAINED OFF');
    } else {
      $self->_dbh->do('SET CHAINED ON');
    }
  }
}

=head2 connect_call_blob_setup

Used as:

  on_connect_call => [ [ 'blob_setup', log_on_update => 0 ] ]

Does C<< $dbh->{syb_binary_images} = 1; >> to return C<IMAGE> data as raw binary
instead of as a hex string.

Recommended.

Also sets the C<log_on_update> value for blob write operations. The default is
C<1>, but C<0> is better if your database is configured for it.

See
L<DBD::Sybase/Handling_IMAGE/TEXT_data_with_syb_ct_get_data()/syb_ct_send_data()>.

=cut

sub connect_call_blob_setup {
  my $self = shift;
  my %args = @_;
  my $dbh = $self->_dbh;
  $dbh->{syb_binary_images} = 1;

  $self->_blob_log_on_update($args{log_on_update})
    if exists $args{log_on_update};
}

=head2 connect_call_set_auto_cast

In some configurations (usually with L</FreeTDS>) statements with values bound
to columns or conditions that are not strings will throw implicit type
conversion errors. For L</FreeTDS> this is automatically detected, and this
option is set.

It converts placeholders to:

  CAST(? as $type)

the type is taken from the L<DBIx::Class::ResultSource/data_type> setting from
your Result class, and mapped to a Sybase type using a mapping based on
L<SQL::Translator> if necessary.

This setting can also be set outside of
L<DBIx::Class::Storage::DBI/connect_info> at any time using:

  $schema->storage->auto_cast(1);

=cut

sub connect_call_set_auto_cast {
  my $self = shift;
  $self->auto_cast(1);
}

sub _is_lob_type {
  my $self = shift;
  my $type = shift;
  $type && $type =~ /(?:text|image|lob|bytea|binary|memo)/i;
}

# The select-piggybacking-on-insert trick stolen from odbc/mssql
sub _prep_for_execute {
  my $self = shift;
  my ($op, $extra_bind, $ident, $args) = @_;

  my ($sql, $bind) = $self->next::method (@_);

# Some combinations of FreeTDS and Sybase throw implicit conversion errors for
# all placeeholders, so we convert them into CASTs here.
# Based on code in ::DBI::NoBindVars .
#
# If we're using ::NoBindVars, there are no binds by this point so this code
# gets skippeed.
  if ($self->auto_cast && @$bind) {
    my $new_sql;
    my @sql_part = split /\?/, $sql;
    my $col_info = $self->_resolve_column_info($ident,[ map $_->[0], @$bind ]);

    foreach my $bound (@$bind) {
      my $col = $bound->[0];
      my $syb_type = $self->_syb_base_type($col_info->{$col}{data_type});

      foreach my $data (@{$bound}[1..$#$bound]) {
        $new_sql .= shift(@sql_part) .
          ($syb_type ? "CAST(? AS $syb_type)" : '?');
      }
    }
    $new_sql .= join '', @sql_part;
    $sql = $new_sql;
  }

  if ($op eq 'insert') {
    my $table = $ident->from;

    my $bind_info = $self->_resolve_column_info(
      $ident, [map $_->[0], @{$bind}]
    );
    my $identity_col =
List::Util::first { $bind_info->{$_}{is_auto_increment} } (keys %$bind_info);

    if ($identity_col) {
      $sql =
"SET IDENTITY_INSERT $table ON\n" .
"$sql\n" .
"SET IDENTITY_INSERT $table OFF"
    } else {
      $identity_col = List::Util::first {
        $ident->column_info($_)->{is_auto_increment}
      } $ident->columns;
    }

    if ($identity_col) {
      $sql =
        "$sql\n" .
        $self->_fetch_identity_sql($ident, $identity_col);
    }
  }

  return ($sql, $bind);
}

# Stolen from SQLT, with some modifications. This will likely change when the
# SQLT Sybase stuff is redone/fixed-up.
my %TYPE_MAPPING  = (
    number    => 'numeric',
    money     => 'money',
    varchar   => 'varchar',
    varchar2  => 'varchar',
    timestamp => 'datetime',
    text      => 'varchar',
    real      => 'double precision',
    comment   => 'text',
    bit       => 'bit',
    tinyint   => 'smallint',
    float     => 'double precision',
    serial    => 'numeric',
    bigserial => 'numeric',
    boolean   => 'varchar',
    long      => 'varchar',
);

sub _syb_base_type {
  my ($self, $type) = @_;

  $type = lc $type;
  $type =~ s/ identity//;

  return uc($TYPE_MAPPING{$type} || $type);
}

sub _fetch_identity_sql {
  my ($self, $source, $col) = @_;

  return "SELECT MAX($col) FROM ".$source->from;
}

sub _execute {
  my $self = shift;
  my ($op) = @_;

  my ($rv, $sth, @bind) = $self->dbh_do($self->can('_dbh_execute'), @_);

  if ($op eq 'insert') {
    $self->_identity($sth->fetchrow_array);
    $sth->finish;
  }

  return wantarray ? ($rv, $sth, @bind) : $rv;
}

sub last_insert_id { shift->_identity }

# override to handle TEXT/IMAGE and to do a transaction if necessary
sub insert {
  my ($self, $source, $to_insert) = splice @_, 0, 3;
  my $dbh = $self->_dbh;

  my $blob_cols = $self->_remove_blob_cols($source, $to_insert);

# We have to do the insert in a transaction to avoid race conditions with the
# SELECT MAX(COL) identity method used when placeholders are enabled.
  my $updated_cols = do {
    if ($self->_insert_txn && (not $self->{transaction_depth})) {
      my $args = \@_;
      my $method = $self->next::can;
      $self->txn_do(
        sub { $self->$method($source, $to_insert, @$args) }
      );
    } else {
      $self->next::method($source, $to_insert, @_);
    }
  };

  $self->_insert_blobs($source, $blob_cols, $to_insert) if %$blob_cols;

  return $updated_cols;
}

sub update {
  my ($self, $source)  = splice @_, 0, 2;
  my ($fields, $where) = @_;
  my $wantarray        = wantarray;

  my $blob_cols = $self->_remove_blob_cols($source, $fields);

  my @res;
  if ($wantarray) {
    @res    = $self->next::method($source, @_);
  } else {
    $res[0] = $self->next::method($source, @_);
  }

  $self->_update_blobs($source, $blob_cols, $where) if %$blob_cols;

  return $wantarray ? @res : $res[0];
}

sub _remove_blob_cols {
  my ($self, $source, $fields) = @_;

  my %blob_cols;

  for my $col (keys %$fields) {
    if ($self->_is_lob_type($source->column_info($col)->{data_type})) {
      $blob_cols{$col} = delete $fields->{$col};
      $fields->{$col} = \"''";
    }
  }

  return \%blob_cols;
}

sub _update_blobs {
  my ($self, $source, $blob_cols, $where) = @_;

  my (@primary_cols) = $source->primary_columns;

  croak "Cannot update TEXT/IMAGE column(s) without a primary key"
    unless @primary_cols;

# check if we're updating a single row by PK
  my $pk_cols_in_where = 0;
  for my $col (@primary_cols) {
    $pk_cols_in_where++ if defined $where->{$col};
  }
  my @rows;

  if ($pk_cols_in_where == @primary_cols) {
    my %row_to_update;
    @row_to_update{@primary_cols} = @{$where}{@primary_cols};
    @rows = \%row_to_update;
  } else {
    my $rs = $source->resultset->search(
      $where,
      {
        result_class => 'DBIx::Class::ResultClass::HashRefInflator',
        select => \@primary_cols
      }
    );
    @rows = $rs->all; # statement must finish
  }

  for my $row (@rows) {
    $self->_insert_blobs($source, $blob_cols, $row);
  }
}

sub _insert_blobs {
  my ($self, $source, $blob_cols, $row) = @_;
  my $dbh = $self->dbh;

  my $table = $source->from;

  my %row = %$row;
  my (@primary_cols) = $source->primary_columns;

  croak "Cannot update TEXT/IMAGE column(s) without a primary key"
    unless @primary_cols;

  if ((grep { defined $row{$_} } @primary_cols) != @primary_cols) {
    if (@primary_cols == 1) {
      my $col = $primary_cols[0];
      $row{$col} = $self->last_insert_id($source, $col);
    } else {
      croak "Cannot update TEXT/IMAGE column(s) without primary key values";
    }
  }

  for my $col (keys %$blob_cols) {
    my $blob = $blob_cols->{$col};

    my %where = map { ($_, $row{$_}) } @primary_cols;
    my $cursor = $source->resultset->search(\%where, {
      select => [$col]
    })->cursor;
    $cursor->next;
    my $sth = $cursor->sth;

    eval {
      do {
        $sth->func('CS_GET', 1, 'ct_data_info') or die $sth->errstr;
      } while $sth->fetch;

      $sth->func('ct_prepare_send') or die $sth->errstr;

      my $log_on_update = $self->_blob_log_on_update;
      $log_on_update    = 1 if not defined $log_on_update;

      $sth->func('CS_SET', 1, {
        total_txtlen => length($blob),
        log_on_update => $log_on_update
      }, 'ct_data_info') or die $sth->errstr;

      $sth->func($blob, length($blob), 'ct_send_data') or die $sth->errstr;

      $sth->func('ct_finish_send') or die $sth->errstr;
    };
    my $exception = $@;
    $sth->finish if $sth;
    if ($exception) {
      if ($self->using_freetds) {
        croak
"TEXT/IMAGE operation failed, probably because you're using FreeTDS: " .
$exception;
      } else {
        croak $exception;
      }
    }
  }
}

=head2 connect_call_datetime_setup

Used as:

  on_connect_call => 'datetime_setup'

In L<DBIx::Class::Storage::DBI/connect_info> to set:

  $dbh->syb_date_fmt('ISO_strict'); # output fmt: 2004-08-21T14:36:48.080Z
  $dbh->do('set dateformat mdy');   # input fmt:  08/13/1979 18:08:55.080

On connection for use with L<DBIx::Class::InflateColumn::DateTime>, using
L<DateTime::Format::Sybase>, which you will need to install.

This works for both C<DATETIME> and C<SMALLDATETIME> columns, although
C<SMALLDATETIME> columns only have minute precision.

=cut

{
  my $old_dbd_warned = 0;

  sub connect_call_datetime_setup {
    my $self = shift;
    my $dbh = $self->_dbh;

    if ($dbh->can('syb_date_fmt')) {
# amazingly, this works with FreeTDS
      $dbh->syb_date_fmt('ISO_strict');
    } elsif (not $old_dbd_warned) {
      carp "Your DBD::Sybase is too old to support ".
      "DBIx::Class::InflateColumn::DateTime, please upgrade!";
      $old_dbd_warned = 1;
    }

    $dbh->do('SET DATEFORMAT mdy');

    1;
  }
}

sub datetime_parser_type { "DateTime::Format::Sybase" }

# ->begin_work and such have no effect with FreeTDS but we run them anyway to
# let the DBD keep any state it needs to.
#
# If they ever do start working, the extra statements will do no harm (because
# Sybase supports nested transactions.)

sub _dbh_begin_work {
  my $self = shift;
  $self->next::method(@_);
  if ($self->using_freetds) {
    $self->dbh->do('BEGIN TRAN');
  }
}

sub _dbh_commit {
  my $self = shift;
  if ($self->using_freetds) {
    $self->_dbh->do('COMMIT');
  }
  return $self->next::method(@_);
}

sub _dbh_rollback {
  my $self = shift;
  if ($self->using_freetds) {
    $self->_dbh->do('ROLLBACK');
  }
  return $self->next::method(@_);
}

# savepoint support using ASE syntax

sub _svp_begin {
  my ($self, $name) = @_;

  $self->dbh->do("SAVE TRANSACTION $name");
}

# A new SAVE TRANSACTION with the same name releases the previous one.
sub _svp_release { 1 }

sub _svp_rollback {
  my ($self, $name) = @_;

  $self->dbh->do("ROLLBACK TRANSACTION $name");
}

1;

=head1 Schema::Loader Support

There is an experimental branch of L<DBIx::Class::Schema::Loader> that will
allow you to dump a schema from most (if not all) versions of Sybase.

It is available via subversion from:

  http://dev.catalyst.perl.org/repos/bast/branches/DBIx-Class-Schema-Loader/mssql_tweaks

=head1 FreeTDS

This driver supports L<DBD::Sybase> compiled against FreeTDS
(L<http://www.freetds.org/>) to the best of our ability, however it is
recommended that you recompile L<DBD::Sybase> against the Sybase Open Client
libraries. They are a part of the Sybase ASE distribution:

The Open Client FAQ is here:
L<http://www.isug.com/Sybase_FAQ/ASE/section7.html>.

Sybase ASE for Linux (which comes with the Open Client libraries) may be
downloaded here: L<http://response.sybase.com/forms/ASE_Linux_Download>.

To see if you're using FreeTDS check C<< $schema->storage->using_freetds >>, or run:

  perl -MDBI -le 'my $dbh = DBI->connect($dsn, $user, $pass); print $dbh->{syb_oc_version}'

Some versions of the libraries involved will not support placeholders, in which
case the storage will be reblessed to
L<DBIx::Class::Storage::DBI::Sybase::NoBindVars>.

In some configurations, placeholders will work but will throw implicit
conversion errors for anything that's not expecting a string. In such a case,
the C<auto_cast> option is automatically set, which you may enable yourself with
L</connect_call_set_auto_cast> (see the description of that method for more
details.)

In other configurations, placeholers will work just as they do with the Sybase
Open Client libraries.

Inserts or updates of TEXT/IMAGE columns will B<NOT> work with FreeTDS.

=head1 MAXIMUM CONNECTIONS

The TDS protocol makes separate connections to the server for active statements
in the background. By default the number of such connections is limited to 25,
on both the client side and the server side.

This is a bit too low for a complex L<DBIx::Class> application, so on connection
the client side setting is set to C<256> (see L<DBD::Sybase/maxConnect>.) You
can override it to whatever setting you like in the DSN.

See
L<http://infocenter.sybase.com/help/index.jsp?topic=/com.sybase.help.ase_15.0.sag1/html/sag1/sag1272.htm>
for information on changing the setting on the server side.

=head1 DATES

See L</connect_call_datetime_setup> to setup date formats
for L<DBIx::Class::InflateColumn::DateTime>.

=head1 TEXT/IMAGE COLUMNS

L<DBD::Sybase> compiled with FreeTDS will B<NOT> allow you to insert or update
C<TEXT/IMAGE> columns.

Setting C<< $dbh->{LongReadLen} >> will also not work with FreeTDS use either:

  $schema->storage->dbh->do("SET TEXTSIZE $bytes");

or

  $schema->storage->set_textsize($bytes);

instead.

However, the C<LongReadLen> you pass in
L<DBIx::Class::Storage::DBI/connect_info> is used to execute the equivalent
C<SET TEXTSIZE> command on connection.

See L</connect_call_blob_setup> for a L<DBIx::Class::Storage::DBI/connect_info>
setting you need to work with C<IMAGE> columns.

=head1 AUTHORS

See L<DBIx::Class/CONTRIBUTORS>.

=head1 LICENSE

You may distribute this code under the same terms as Perl itself.

=cut
# vim:sts=2 sw=2:<|MERGE_RESOLUTION|>--- conflicted
+++ resolved
@@ -48,8 +48,7 @@
 
   if (ref($self) eq 'DBIx::Class::Storage::DBI::Sybase') {
     my $dbtype = eval {
-<<<<<<< HEAD
-      @{$self->last_dbh->selectrow_arrayref(qq{sp_server_info \@attribute_id=1})}[2]
+      @{$self->_get_dbh->selectrow_arrayref(qq{sp_server_info \@attribute_id=1})}[2]
     } || '';
 
     my $exception = $@;
@@ -90,17 +89,6 @@
           } else {
             $self->ensure_class_loaded($no_bind_vars);
             bless $self, $no_bind_vars;
-=======
-      @{$self->_get_dbh
-        ->selectrow_arrayref(qq{sp_server_info \@attribute_id=1})
-      }[2]
-    };
-    unless ( $@ ) {
-        $dbtype =~ s/\W/_/gi;
-        my $subclass = "DBIx::Class::Storage::DBI::Sybase::${dbtype}";
-        if ($self->load_optional_class($subclass) && !$self->isa($subclass)) {
-            bless $self, $subclass;
->>>>>>> 856e2d17
             $self->_rebless;
           }
         }
