--- conflicted
+++ resolved
@@ -2,19 +2,11 @@
 
 use strict;
 use warnings;
-<<<<<<< HEAD
-
-use Class::C3;
-=======
 use mro 'c3';
->>>>>>> d1c7e853
 use base qw/
   DBIx::Class::Storage::DBI::Sybase::Base
   DBIx::Class::Storage::DBI::ODBC::Microsoft_SQL_Server
-<<<<<<< HEAD
   DBIx::Class::Storage::DBI::NoBindVars
-=======
->>>>>>> d1c7e853
 /;
 
 1;
