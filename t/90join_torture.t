use strict;
use warnings;

use Test::More;
use Test::Exception;
<<<<<<< HEAD

=======
>>>>>>> 86b9a583
use lib qw(t/lib);
use DBICTest;
use DBIC::SqlMakerTest;
my $schema = DBICTest->init_schema();

<<<<<<< HEAD
lives_ok (sub {
  my $rs = $schema->resultset( 'CD' )->search(
    {
      'producer.name'   => 'blah',
      'producer_2.name' => 'foo',
    },
    {
      'join' => [
        { cd_to_producer => 'producer' },
        { cd_to_producer => 'producer' },
      ],
      'prefetch' => [
        'artist',
        { cd_to_producer => { producer => 'producer_to_cd' } },
      ],
    }
  );

  my @executed = $rs->all();

  is_same_sql_bind (
    $rs->as_query,
    '(
      SELECT  me.cdid, me.artist, me.title, me.year, me.genreid, me.single_track,
              artist.artistid, artist.name, artist.rank, artist.charfield,
              cd_to_producer.cd, cd_to_producer.producer, cd_to_producer.attribute,
              producer.producerid, producer.name,
              producer_to_cd.cd, producer_to_cd.producer, producer_to_cd.attribute
        FROM cd me
        LEFT JOIN cd_to_producer cd_to_producer
          ON cd_to_producer.cd = me.cdid
        LEFT JOIN producer producer
          ON producer.producerid = cd_to_producer.producer
        LEFT JOIN cd_to_producer producer_to_cd
          ON producer_to_cd.producer = producer.producerid
        LEFT JOIN cd_to_producer cd_to_producer_2
          ON cd_to_producer_2.cd = me.cdid
        LEFT JOIN producer producer_2
          ON producer_2.producerid = cd_to_producer_2.producer
        JOIN artist artist ON artist.artistid = me.artist
      WHERE ( ( producer.name = ? AND producer_2.name = ? ) )
      ORDER BY cd_to_producer.cd, producer_to_cd.producer
    )',
    [
      [ 'producer.name' => 'blah' ],
      [ 'producer_2.name' => 'foo' ],
    ],
  );

}, 'Complex join parsed/executed properly');
=======
 {
   my $rs = $schema->resultset( 'CD' )->search(
     {
       'producer.name'   => 'blah',
       'producer_2.name' => 'foo',
     },
     {
       'join' => [
         { cd_to_producer => 'producer' },
         { cd_to_producer => 'producer' },
       ],
       'prefetch' => [
         'artist',
         { cd_to_producer => 'producer' },
       ],
     }
   );

   lives_ok {
     my @rows = $rs->all();
   };
 }

>>>>>>> 86b9a583

my @rs1a_results = $schema->resultset("Artist")->search_related('cds', {title => 'Forkful of bees'}, {order_by => 'title'});
is($rs1a_results[0]->title, 'Forkful of bees', "bare field conditions okay after search related");
my $rs1 = $schema->resultset("Artist")->search({ 'tags.tag' => 'Blue' }, { join => {'cds' => 'tracks'}, prefetch => {'cds' => 'tags'} });
my @artists = $rs1->all;
cmp_ok(@artists, '==', 2, "Two artists returned");

my $rs2 = $rs1->search({ artistid => '1' }, { join => {'cds' => {'cd_to_producer' => 'producer'} } });
my @artists2 = $rs2->search({ 'producer.name' => 'Matt S Trout' });
my @cds = $artists2[0]->cds;
cmp_ok(scalar @cds, '==', 1, "condition based on inherited join okay");

my $rs3 = $rs2->search_related('cds');

cmp_ok(scalar($rs3->all), '==', 15, "All cds for artist returned");

cmp_ok($rs3->count, '==', 15, "All cds for artist returned via count");

my $rs4 = $schema->resultset("CD")->search({ 'artist.artistid' => '1' }, { join => ['tracks', 'artist'], prefetch => 'artist' });
my @rs4_results = $rs4->all;

is($rs4_results[0]->cdid, 1, "correct artist returned");

my $rs5 = $rs4->search({'tracks.title' => 'Sticky Honey'});
is($rs5->count, 1, "search without using previous joins okay");

my $record_rs = $schema->resultset("Artist")->search(undef, { join => 'cds' })->search(undef, { prefetch => { 'cds' => 'tracks' }});
my $record_jp = $record_rs->next;
ok($record_jp, "prefetch on same rel okay");

my $artist = $schema->resultset("Artist")->find(1);
my $cds = $artist->cds;
is($cds->find(2)->title, 'Forkful of bees', "find on has many rs okay");

my $cd = $cds->search({'me.title' => 'Forkful of bees'}, { prefetch => 'tracks' })->first;
my @tracks = $cd->tracks->all;
is(scalar(@tracks), 3, 'right number of prefetched tracks after has many');

#causes ambig col error due to order_by
#my $tracks_rs = $cds->search_related('tracks', { 'tracks.position' => '2', 'disc.title' => 'Forkful of bees' });
#my $first_tracks_rs = $tracks_rs->first;

my $related_rs = $schema->resultset("Artist")->search({ name => 'Caterwauler McCrae' })->search_related('cds', { year => '2001'})->search_related('tracks', { 'position' => '2' });
is($related_rs->first->trackid, '5', 'search related on search related okay');

#causes ambig col error due to order_by
#$related_rs->search({'cd.year' => '2001'}, {join => ['cd', 'cd']})->all;

my $title = $schema->resultset("Artist")->search_related('twokeys')->search_related('cd')->search({'tracks.position' => '2'}, {join => 'tracks', order_by => 'tracks.trackid'})->next->title;
is($title, 'Forkful of bees', 'search relateds with order by okay');

my $prod_rs = $schema->resultset("CD")->find(1)->producers_sorted;
my $prod_rs2 = $prod_rs->search({ name => 'Matt S Trout' });
my $prod_first = $prod_rs2->first;
is($prod_first->id, '1', 'somewhat pointless search on rel with order_by on it okay');

my $prod_map_rs = $schema->resultset("Artist")->find(1)->cds->search_related('cd_to_producer', {}, { join => 'producer', prefetch => 'producer' });
ok($prod_map_rs->next->producer, 'search related with prefetch okay');

my $stupid = $schema->resultset("Artist")->search_related('artist_undirected_maps', {}, { prefetch => 'artist1' })->search_related('mapped_artists')->search_related('cds', {'cds.cdid' => '2'}, { prefetch => 'tracks' });

my $cd_final = $schema->resultset("Artist")->search_related('artist_undirected_maps', {}, { prefetch => 'artist1' })->search_related('mapped_artists')->search_related('cds', {'cds.cdid' => '2'}, { prefetch => 'tracks' })->first;
is($cd_final->cdid, '2', 'bonkers search_related-with-join-midway okay');

# should end up with cds and cds_2 joined
my $merge_rs_1 = $schema->resultset("Artist")->search({ 'cds_2.cdid' => '2' }, { join => ['cds', 'cds'] });
is(scalar(@{$merge_rs_1->{attrs}->{join}}), 2, 'both joins kept');
ok($merge_rs_1->next, 'query on double joined rel runs okay');

# should only end up with cds joined
my $merge_rs_2 = $schema->resultset("Artist")->search({ }, { join => 'cds' })->search({ 'cds.cdid' => '2' }, { join => 'cds' });
is(scalar(@{$merge_rs_2->{attrs}->{join}}), 1, 'only one join kept when inherited');
my $merge_rs_2_cd = $merge_rs_2->next;

lives_ok (sub {

  my @rs_with_prefetch = $schema->resultset('TreeLike')
                                ->search(
    {'me.id' => 1},
    {
    prefetch => [ 'parent', { 'children' => 'parent' } ],
    });

}, 'pathological prefetch ok');

my $rs = $schema->resultset("Artist")->search({}, { join => 'twokeys' });
my $second_search_rs = $rs->search({ 'cds_2.cdid' => '2' }, { join =>
['cds', 'cds'] });
is(scalar(@{$second_search_rs->{attrs}->{join}}), 3, 'both joins kept');
ok($second_search_rs->next, 'query on double joined rel runs okay');

<<<<<<< HEAD
=======
# test joinmap pruner
lives_ok ( sub {
  my $rs = $schema->resultset('Artwork')->search (
    {
    },
    {
      distinct => 1,
      join => [
        { artwork_to_artist => 'artist' },
        { cd => 'artist' },
      ],
    },
  );

  is_same_sql_bind (
    $rs->count_rs->as_query,
    '(
      SELECT COUNT( * )
        FROM (
          SELECT me.cd_id
            FROM cd_artwork me
            JOIN cd cd ON cd.cdid = me.cd_id
            JOIN artist artist_2 ON artist_2.artistid = cd.artist
          GROUP BY me.cd_id
        ) me
    )',
    [],
  );

  ok (defined $rs->count);
});

>>>>>>> 86b9a583
done_testing;<|MERGE_RESOLUTION|>--- conflicted
+++ resolved
@@ -3,17 +3,13 @@
 
 use Test::More;
 use Test::Exception;
-<<<<<<< HEAD
 
-=======
->>>>>>> 86b9a583
 use lib qw(t/lib);
 use DBICTest;
 use DBIC::SqlMakerTest;
 my $schema = DBICTest->init_schema();
 
-<<<<<<< HEAD
-lives_ok (sub {
+{
   my $rs = $schema->resultset( 'CD' )->search(
     {
       'producer.name'   => 'blah',
@@ -31,7 +27,9 @@
     }
   );
 
-  my @executed = $rs->all();
+  lives_ok {
+    my @executed = $rs->all();
+  } 'Complex join parsed/executed properly';
 
   is_same_sql_bind (
     $rs->as_query,
@@ -54,40 +52,13 @@
           ON producer_2.producerid = cd_to_producer_2.producer
         JOIN artist artist ON artist.artistid = me.artist
       WHERE ( ( producer.name = ? AND producer_2.name = ? ) )
-      ORDER BY cd_to_producer.cd, producer_to_cd.producer
     )',
     [
       [ 'producer.name' => 'blah' ],
       [ 'producer_2.name' => 'foo' ],
     ],
   );
-
-}, 'Complex join parsed/executed properly');
-=======
- {
-   my $rs = $schema->resultset( 'CD' )->search(
-     {
-       'producer.name'   => 'blah',
-       'producer_2.name' => 'foo',
-     },
-     {
-       'join' => [
-         { cd_to_producer => 'producer' },
-         { cd_to_producer => 'producer' },
-       ],
-       'prefetch' => [
-         'artist',
-         { cd_to_producer => 'producer' },
-       ],
-     }
-   );
-
-   lives_ok {
-     my @rows = $rs->all();
-   };
- }
-
->>>>>>> 86b9a583
+}
 
 my @rs1a_results = $schema->resultset("Artist")->search_related('cds', {title => 'Forkful of bees'}, {order_by => 'title'});
 is($rs1a_results[0]->title, 'Forkful of bees', "bare field conditions okay after search related");
@@ -179,8 +150,6 @@
 is(scalar(@{$second_search_rs->{attrs}->{join}}), 3, 'both joins kept');
 ok($second_search_rs->next, 'query on double joined rel runs okay');
 
-<<<<<<< HEAD
-=======
 # test joinmap pruner
 lives_ok ( sub {
   my $rs = $schema->resultset('Artwork')->search (
@@ -213,5 +182,4 @@
   ok (defined $rs->count);
 });
 
->>>>>>> 86b9a583
 done_testing;