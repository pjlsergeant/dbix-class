--- conflicted
+++ resolved
@@ -761,30 +761,25 @@
 
     is $debug{storage_type}, 'REPLICANT', "got last query from a replicant: $debug{dsn}";
 
-<<<<<<< HEAD
-	ok $artist->get_from_storage({force_pool=>'master'})
-	   => 'properly called get_from_storage against master (manual attrs)';
-=======
     ok $artist->get_from_storage({force_pool=>'master'})
        => 'properly discard changes';
->>>>>>> a3df35f8
 
     is $debug{storage_type}, 'MASTER', "got last query from a master: $debug{dsn}";
 
-	ok $artist->discard_changes({force_pool=>'master'})
-	   => 'properly called discard_changes against master (manual attrs)';
-
-	is $debug{storage_type}, 'MASTER', "got last query from a master: $debug{dsn}";
-
-	ok $artist->discard_changes()
-	   => 'properly called discard_changes against master (default attrs)';
-
-	is $debug{storage_type}, 'MASTER', "got last query from a master: $debug{dsn}";
-
-	ok $artist->discard_changes({force_pool=>$replicant_names[0]})
-	   => 'properly able to override the default attributes';
-
-	is $debug{storage_type}, 'REPLICANT', "got last query from a replicant: $debug{dsn}"
+    ok $artist->discard_changes({force_pool=>'master'})
+       => 'properly called discard_changes against master (manual attrs)';
+
+    is $debug{storage_type}, 'MASTER', "got last query from a master: $debug{dsn}";
+
+    ok $artist->discard_changes()
+       => 'properly called discard_changes against master (default attrs)';
+
+    is $debug{storage_type}, 'MASTER', "got last query from a master: $debug{dsn}";
+
+    ok $artist->discard_changes({force_pool=>$replicant_names[0]})
+       => 'properly able to override the default attributes';
+
+    is $debug{storage_type}, 'REPLICANT', "got last query from a replicant: $debug{dsn}"
 }
 
 ## Test some edge cases, like trying to do a transaction inside a transaction, etc
