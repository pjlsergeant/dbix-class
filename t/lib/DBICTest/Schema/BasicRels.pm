--- conflicted
+++ resolved
@@ -50,14 +50,6 @@
     { 'foreign.cd' => 'self.cdid' },
     { join_type => 'LEFT', cascade_delete => 1 }
 );
-<<<<<<< HEAD
-DBICTest::Schema::CD->add_relationship(
-    cd_to_producer => 'DBICTest::Schema::CD_to_Producer',
-    { 'foreign.cd' => 'self.cdid' },
-    { join_type => 'LEFT', cascade_delete => 1 }
-);
-=======
->>>>>>> 3b7992e1
 
 DBICTest::Schema::SelfRefAlias->add_relationship(
     self_ref => 'DBICTest::Schema::SelfRef',
