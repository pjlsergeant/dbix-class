--- conflicted
+++ resolved
@@ -1,10 +1,4 @@
--- 
--- Created by SQL::Translator::Producer::SQLite
-<<<<<<< HEAD
--- Created on Thu Jul 30 09:36:16 2009
-=======
 -- Created on Thu Jul 30 09:37:43 2009
->>>>>>> 445e08ff
 -- 
 
 
