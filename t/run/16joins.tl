sub run_tests {
my $schema = shift;

use IO::File;

BEGIN {
    eval "use DBD::SQLite";
    plan $@
        ? ( skip_all => 'needs DBD::SQLite for testing' )
        : ( tests => 41 );
<<<<<<< HEAD
=======
}

# figure out if we've got a version of sqlite that is older than 3.2.6, in
# which case COUNT(DISTINCT()) doesn't work
my $is_broken_sqlite = 0;
my ($sqlite_major_ver,$sqlite_minor_ver,$sqlite_patch_ver) =
    split /\./, $schema->storage->dbh->get_info(18);
if( $schema->storage->dbh->get_info(17) eq 'SQLite' &&
    ( ($sqlite_major_ver < 3) ||
      ($sqlite_major_ver == 3 && $sqlite_minor_ver < 2) ||
      ($sqlite_major_ver == 3 && $sqlite_minor_ver == 2 && $sqlite_patch_ver < 6) ) ) {
    $is_broken_sqlite = 1;
>>>>>>> 5ef3e508
}

# test the abstract join => SQL generator
my $sa = new DBIC::SQL::Abstract;

my @j = (
    { child => 'person' },
    [ { father => 'person' }, { 'father.person_id' => 'child.father_id' }, ],
    [ { mother => 'person' }, { 'mother.person_id' => 'child.mother_id' } ],
);
my $match = 'person child JOIN person father ON ( father.person_id = '
          . 'child.father_id ) JOIN person mother ON ( mother.person_id '
          . '= child.mother_id )'
          ;
is( $sa->_recurse_from(@j), $match, 'join 1 ok' );

my @j2 = (
    { mother => 'person' },
    [   [   { child => 'person' },
            [   { father             => 'person' },
                { 'father.person_id' => 'child.father_id' }
            ]
        ],
        { 'mother.person_id' => 'child.mother_id' }
    ],
);
$match = 'person mother JOIN (person child JOIN person father ON ('
       . ' father.person_id = child.father_id )) ON ( mother.person_id = '
       . 'child.mother_id )'
       ;
is( $sa->_recurse_from(@j2), $match, 'join 2 ok' );

my @j3 = (
    { child => 'person' },
    [ { father => 'person', -join_type => 'inner' }, { 'father.person_id' => 'child.father_id' }, ],
    [ { mother => 'person', -join_type => 'inner'  }, { 'mother.person_id' => 'child.mother_id' } ],
);
$match = 'person child INNER JOIN person father ON ( father.person_id = '
          . 'child.father_id ) INNER JOIN person mother ON ( mother.person_id '
          . '= child.mother_id )'
          ;

is( $sa->_recurse_from(@j3), $match, 'join 3 (inner join) ok');

my $rs = $schema->resultset("CD")->search(
           { 'year' => 2001, 'artist.name' => 'Caterwauler McCrae' },
           { from => [ { 'me' => 'cd' },
                         [
                           { artist => 'artist' },
                           { 'me.artist' => 'artist.artistid' }
                         ] ] }
         );

cmp_ok( $rs->count, '==', 1, "Single record in resultset");

is($rs->first->title, 'Forkful of bees', 'Correct record returned');

$rs = $schema->resultset("CD")->search(
           { 'year' => 2001, 'artist.name' => 'Caterwauler McCrae' },
           { join => 'artist' });

cmp_ok( $rs->count, '==', 1, "Single record in resultset");

is($rs->first->title, 'Forkful of bees', 'Correct record returned');

$rs = $schema->resultset("CD")->search(
           { 'artist.name' => 'We Are Goth',
             'liner_notes.notes' => 'Kill Yourself!' },
           { join => [ qw/artist liner_notes/ ] });

cmp_ok( $rs->count, '==', 1, "Single record in resultset");

is($rs->first->title, 'Come Be Depressed With Us', 'Correct record returned');

# when using join attribute, make sure slice()ing all objects has same count as all()
$rs = $schema->resultset("CD")->search(
    { 'artist' => 1 },
    { join => [qw/artist/], order_by => 'artist.name' }
);
cmp_ok( scalar $rs->all, '==', scalar $rs->slice(0, $rs->count - 1), 'slice() with join has same count as all()' );

$rs = $schema->resultset("Artist")->search(
        { 'liner_notes.notes' => 'Kill Yourself!' },
        { join => { 'cds' => 'liner_notes' } });

cmp_ok( $rs->count, '==', 1, "Single record in resultset");

is($rs->first->name, 'We Are Goth', 'Correct record returned');

$rs = $schema->resultset("CD")->search(
           { 'artist.name' => 'Caterwauler McCrae' },
           { prefetch => [ qw/artist liner_notes/ ],
             order_by => 'me.cdid' });

cmp_ok($rs->count, '==', 3, 'Correct number of records returned');

# start test for prefetch SELECT count
unlink 't/var/dbic.trace' if -e 't/var/dbic.trace';
DBI->trace(1, 't/var/dbic.trace');

my @cd = $rs->all;

is($cd[0]->title, 'Spoonful of bees', 'First record returned ok');

ok(!defined $cd[0]->liner_notes, 'No prefetch for NULL LEFT join');

is($cd[1]->{_relationship_data}{liner_notes}->notes, 'Buy Whiskey!', 'Prefetch for present LEFT JOIN');

is(ref $cd[1]->liner_notes, 'DBICTest::LinerNotes', 'Prefetch returns correct class');

is($cd[2]->{_inflated_column}{artist}->name, 'Caterwauler McCrae', 'Prefetch on parent object ok');

# count the SELECTs
DBI->trace(0, undef);
my $selects = 0;
my $trace = IO::File->new('t/var/dbic.trace', '<') 
    or die "Unable to read trace file";
while (<$trace>) {
    $selects++ if /SELECT/;
}
$trace->close;
unlink 't/var/dbic.trace';
is($selects, 1, 'prefetch ran only 1 select statement');

# test for partial prefetch via cols attr
my $cd = $schema->resultset('CD')->find(1,
    {
      cols => [qw/title artist.name/], 
      join => 'artist'
    }
);
ok(eval { $cd->artist->name eq 'Caterwauler McCrae' }, 'single related column prefetched');

# start test for nested prefetch SELECT count
unlink 't/var/dbic.trace' if -e 't/var/dbic.trace';
DBI->trace(1, 't/var/dbic.trace');

$rs = $schema->resultset('Tag')->search(
  {},
  {
    prefetch => { cd => 'artist' }
  }
);

my $tag = $rs->first;

is( $tag->cd->title, 'Spoonful of bees', 'step 1 ok for nested prefetch' );

is( $tag->cd->artist->name, 'Caterwauler McCrae', 'step 2 ok for nested prefetch');

# count the SELECTs
DBI->trace(0, undef);
$selects = 0;
$trace = IO::File->new('t/var/dbic.trace', '<') 
    or die "Unable to read trace file";
while (<$trace>) {
    $selects++ if /SELECT(?!.*WHERE 1=0.*)/;
}
$trace->close;
unlink 't/var/dbic.trace';
is($selects, 1, 'nested prefetch ran exactly 1 select statement (excluding column_info)');

# start test for prefetch on find SELECT count
unlink 't/var/dbic.trace' if -e 't/var/dbic.trace';
DBI->trace(1, 't/var/dbic.trace');

$cd = $schema->resultset('CD')->find(1, { prefetch => 'artist' });

is($cd->{_inflated_column}{artist}->name, 'Caterwauler McCrae', 'artist prefetched correctly on find');

# count the SELECTs
DBI->trace(0, undef);
$selects = 0;
$trace = IO::File->new('t/var/dbic.trace', '<') 
    or die "Unable to read trace file";
while (<$trace>) {
    $selects++ if /SELECT(?!.*WHERE 1=0.*)/;
}
$trace->close;
unlink 't/var/dbic.trace';
is($selects, 1, 'find with prefetch ran exactly 1 select statement (excluding column_info)');

$rs = $schema->resultset('Tag')->search(
  {},
  {
    join => { cd => 'artist' },
    prefetch => { cd => 'artist' }
  }
);

cmp_ok( $rs->count, '>=', 0, 'nested prefetch does not duplicate joins' );

my ($artist) = $schema->resultset("Artist")->search({ 'cds.year' => 2001 },
                 { order_by => 'artistid DESC', join => 'cds' });

is($artist->name, 'Random Boy Band', "Join search by object ok");

my @cds = $schema->resultset("CD")->search({ 'liner_notes.notes' => 'Buy Merch!' },
                               { join => 'liner_notes' });

cmp_ok(scalar @cds, '==', 1, "Single CD retrieved via might_have");

is($cds[0]->title, "Generic Manufactured Singles", "Correct CD retrieved");

my @artists = $schema->resultset("Artist")->search({ 'tags.tag' => 'Shiny' },
                                       { join => { 'cds' => 'tags' } });

cmp_ok( @artists, '==', 2, "two-join search ok" );

$rs = $schema->resultset("CD")->search(
  {},
  { group_by => [qw/ title me.cdid /] }
);

SKIP: {
    skip "SQLite < 3.2.6 doesn't understand COUNT(DISTINCT())", 1
        if $is_broken_sqlite;
    cmp_ok( $rs->count, '==', 5, "count() ok after group_by on main pk" );
}

cmp_ok( scalar $rs->all, '==', 5, "all() returns same count as count() after group_by on main pk" );

$rs = $schema->resultset("CD")->search(
  {},
  { join => [qw/ artist /], group_by => [qw/ artist.name /] }
);

SKIP: {
    skip "SQLite < 3.2.6 doesn't understand COUNT(DISTINCT())", 1
        if $is_broken_sqlite;
    cmp_ok( $rs->count, '==', 3, "count() ok after group_by on related column" );
}

cmp_ok( scalar $rs->all, '==', 3, "all() returns same count as count() after group_by on related column" );

$rs = $schema->resultset("Artist")->search(
        { 'cds.title' => 'Spoonful of bees',
          'cds_2.title' => 'Forkful of bees' },
        { join => [ 'cds', 'cds' ] });

SKIP: {
    skip "SQLite < 3.2.6 doesn't understand COUNT(DISTINCT())", 1
        if $is_broken_sqlite;
    cmp_ok($rs->count, '==', 1, "single artist returned from multi-join");
}

is($rs->next->name, 'Caterwauler McCrae', "Correct artist returned");

my $queries;
$schema->storage->debugcb(sub { $queries++ });
$schema->storage->debug(1);

my $tree_like =
     $schema->resultset('TreeLike')->find(4,
       { join     => { parent => { parent => 'parent' } },
         prefetch => { parent => { parent => 'parent' } } });

is($tree_like->name, 'quux', 'Bottom of tree ok');
$tree_like = $tree_like->parent;
is($tree_like->name, 'baz', 'First level up ok');
$tree_like = $tree_like->parent;
is($tree_like->name, 'bar', 'Second level up ok');
$tree_like = $tree_like->parent;
is($tree_like->name, 'foo', 'Third level up ok');

$schema->storage->debug(0);

cmp_ok($queries, '==', 1, 'Only one query run');

} # end run_tests

1;<|MERGE_RESOLUTION|>--- conflicted
+++ resolved
@@ -8,8 +8,6 @@
     plan $@
         ? ( skip_all => 'needs DBD::SQLite for testing' )
         : ( tests => 41 );
-<<<<<<< HEAD
-=======
 }
 
 # figure out if we've got a version of sqlite that is older than 3.2.6, in
@@ -22,7 +20,6 @@
       ($sqlite_major_ver == 3 && $sqlite_minor_ver < 2) ||
       ($sqlite_major_ver == 3 && $sqlite_minor_ver == 2 && $sqlite_patch_ver < 6) ) ) {
     $is_broken_sqlite = 1;
->>>>>>> 5ef3e508
 }
 
 # test the abstract join => SQL generator
